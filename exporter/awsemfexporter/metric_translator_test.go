--- conflicted
+++ resolved
@@ -15,7 +15,6 @@
 package awsemfexporter
 
 import (
-	"encoding/json"
 	"io/ioutil"
 	"sort"
 	"strings"
@@ -37,23 +36,92 @@
 	"go.uber.org/zap/zaptest/observer"
 )
 
-func readFromFile(filename string) string {
-	data, err := ioutil.ReadFile(filename)
-	if err != nil {
-		panic(err)
-	}
-	str := string(data)
-	return str
-}
-
-func createMetricTestData() consumerdata.MetricsData {
-	return consumerdata.MetricsData{
+// Asserts whether dimension sets are equal (i.e. has same sets of dimensions)
+func assertDimsEqual(t *testing.T, expected, actual [][]string) {
+	// Convert to string for easier sorting
+	expectedStringified := make([]string, len(expected))
+	actualStringified := make([]string, len(actual))
+	for i, v := range expected {
+		sort.Strings(v)
+		expectedStringified[i] = strings.Join(v, ",")
+	}
+	for i, v := range actual {
+		sort.Strings(v)
+		actualStringified[i] = strings.Join(v, ",")
+	}
+	// Sort across dimension sets for equality checking
+	sort.Strings(expectedStringified)
+	sort.Strings(actualStringified)
+	assert.Equal(t, expectedStringified, actualStringified)
+}
+
+func TestTranslateOtToGroupedMetric(t *testing.T) {
+	metricsMap := make(map[string]MetricInfo)
+	groupedMetricMap := make(map[string]*GroupedMetric)
+	config := &Config{
+		Namespace:             "",
+		DimensionRollupOption: ZeroAndSingleDimensionRollup,
+	}
+	md := createMetricTestData()
+	rm := internaldata.OCToMetrics(md)
+	totalDroppedMetrics := 0
+	groupedMetricMap, totalDroppedMetrics = TranslateOtToGroupedMetric(rm, config)
+
+	assert.Equal(t, 1, totalDroppedMetrics)
+	assert.NotNil(t, groupedMetricMap)
+
+	metricsMap = groupedMetricMap["NamespaceOTelLibUndefinedfalseisItAnErrormyServiceNS/myServiceNamespanNametestSpan"].Metrics
+	assert.Equal(t, 4, len(metricsMap))
+	metricsMap = groupedMetricMap["NamespaceOTelLibUndefinedmyServiceNS/myServiceNamespanNametestSpan"].Metrics
+	assert.Equal(t, 1, len(metricsMap))
+
+	var labels []string
+	for i, _ := range groupedMetricMap["NamespaceOTelLibUndefinedmyServiceNS/myServiceNamespanNametestSpan"].Labels {
+		labels = append(labels, i)
+	}
+	sort.Strings(labels)
+	assert.Equal(t, []string{"OTelLib", "spanName"}, labels)
+	
+	labels = nil
+	
+	for i, _ := range groupedMetricMap["NamespaceOTelLibUndefinedmyServiceNS/myServiceNamespanNametestSpan"].Labels {
+		labels = append(labels, i)
+	}
+	sort.Strings(labels)
+	assert.Equal(t, []string{"OTelLib", "spanName"}, labels)
+}
+
+func TestTranslateOtToGroupedMetricWithNameSpace(t *testing.T) {
+	metricsMap := make(map[string]MetricInfo)
+	groupedMetricMap := make(map[string]*GroupedMetric)
+	config := &Config{
+		Namespace:             "",
+		DimensionRollupOption: ZeroAndSingleDimensionRollup,
+	}
+	md := consumerdata.MetricsData{
 		Node: &commonpb.Node{
 			LibraryInfo: &commonpb.LibraryInfo{ExporterVersion: "SomeVersion"},
 		},
 		Resource: &resourcepb.Resource{
 			Labels: map[string]string{
-				conventions.AttributeServiceName:      "myServiceName",
+				conventions.AttributeServiceName: "myServiceName",
+			},
+		},
+		Metrics: []*metricspb.Metric{},
+	}
+	rm := internaldata.OCToMetrics(md)
+	totalDroppedMetrics := 0
+	groupedMetricMap, totalDroppedMetrics = TranslateOtToGroupedMetric(rm, config)
+	
+	assert.Equal(t, 0, totalDroppedMetrics)
+	assert.Equal(t, 0, len(groupedMetricMap))
+	
+	md = consumerdata.MetricsData{
+		Node: &commonpb.Node{
+			LibraryInfo: &commonpb.LibraryInfo{ExporterVersion: "SomeVersion"},
+		},
+		Resource: &resourcepb.Resource{
+			Labels: map[string]string{
 				conventions.AttributeServiceNamespace: "myServiceNS",
 			},
 		},
@@ -88,396 +156,6 @@
 					},
 				},
 			},
-			{
-				MetricDescriptor: &metricspb.MetricDescriptor{
-					Name:        "spanGaugeCounter",
-					Description: "Counting all the spans",
-					Unit:        "Count",
-					Type:        metricspb.MetricDescriptor_GAUGE_INT64,
-					LabelKeys: []*metricspb.LabelKey{
-						{Key: "spanName"},
-						{Key: "isItAnError"},
-					},
-				},
-				Timeseries: []*metricspb.TimeSeries{
-					{
-						LabelValues: []*metricspb.LabelValue{
-							{Value: "testSpan", HasValue: true},
-							{Value: "false", HasValue: true},
-						},
-						Points: []*metricspb.Point{
-							{
-								Timestamp: &timestamp.Timestamp{
-									Seconds: 100,
-								},
-								Value: &metricspb.Point_Int64Value{
-									Int64Value: 1,
-								},
-							},
-						},
-					},
-				},
-			},
-			{
-				MetricDescriptor: &metricspb.MetricDescriptor{
-					Name:        "spanDoubleCounter",
-					Description: "Counting all the spans",
-					Unit:        "Count",
-					Type:        metricspb.MetricDescriptor_CUMULATIVE_DOUBLE,
-					LabelKeys: []*metricspb.LabelKey{
-						{Key: "spanName"},
-						{Key: "isItAnError"},
-					},
-				},
-				Timeseries: []*metricspb.TimeSeries{
-					{
-						LabelValues: []*metricspb.LabelValue{
-							{Value: "testSpan", HasValue: true},
-							{Value: "false", HasValue: true},
-						},
-						Points: []*metricspb.Point{
-							{
-								Timestamp: &timestamp.Timestamp{
-									Seconds: 100,
-								},
-								Value: &metricspb.Point_DoubleValue{
-									DoubleValue: 0.1,
-								},
-							},
-						},
-					},
-				},
-			},
-			{
-				MetricDescriptor: &metricspb.MetricDescriptor{
-					Name:        "spanGaugeDoubleCounter",
-					Description: "Counting all the spans",
-					Unit:        "Count",
-					Type:        metricspb.MetricDescriptor_GAUGE_DOUBLE,
-					LabelKeys: []*metricspb.LabelKey{
-						{Key: "spanName"},
-						{Key: "isItAnError"},
-					},
-				},
-				Timeseries: []*metricspb.TimeSeries{
-					{
-						LabelValues: []*metricspb.LabelValue{
-							{Value: "testSpan", HasValue: true},
-							{Value: "false", HasValue: true},
-						},
-						Points: []*metricspb.Point{
-							{
-								Timestamp: &timestamp.Timestamp{
-									Seconds: 100,
-								},
-								Value: &metricspb.Point_DoubleValue{
-									DoubleValue: 0.1,
-								},
-							},
-						},
-					},
-				},
-			},
-			{
-				MetricDescriptor: &metricspb.MetricDescriptor{
-					Name:        "spanTimer",
-					Description: "How long the spans take",
-					Unit:        "Seconds",
-					Type:        metricspb.MetricDescriptor_CUMULATIVE_DISTRIBUTION,
-					LabelKeys: []*metricspb.LabelKey{
-						{Key: "spanName"},
-					},
-				},
-				Timeseries: []*metricspb.TimeSeries{
-					{
-						LabelValues: []*metricspb.LabelValue{
-							{Value: "testSpan", HasValue: true},
-						},
-						Points: []*metricspb.Point{
-							{
-								Timestamp: &timestamp.Timestamp{
-									Seconds: 100,
-								},
-								Value: &metricspb.Point_DistributionValue{
-									DistributionValue: &metricspb.DistributionValue{
-										Sum:   15.0,
-										Count: 5,
-										BucketOptions: &metricspb.DistributionValue_BucketOptions{
-											Type: &metricspb.DistributionValue_BucketOptions_Explicit_{
-												Explicit: &metricspb.DistributionValue_BucketOptions_Explicit{
-													Bounds: []float64{0, 10},
-												},
-											},
-										},
-										Buckets: []*metricspb.DistributionValue_Bucket{
-											{
-												Count: 0,
-											},
-											{
-												Count: 4,
-											},
-											{
-												Count: 1,
-											},
-										},
-									},
-								},
-							},
-						},
-					},
-				},
-			},
-			{
-				MetricDescriptor: &metricspb.MetricDescriptor{
-					Name:        "spanTimer",
-					Description: "How long the spans take",
-					Unit:        "Seconds",
-					Type:        metricspb.MetricDescriptor_SUMMARY,
-					LabelKeys: []*metricspb.LabelKey{
-						{Key: "spanName"},
-					},
-				},
-				Timeseries: []*metricspb.TimeSeries{
-					{
-						LabelValues: []*metricspb.LabelValue{
-							{Value: "testSpan"},
-						},
-						Points: []*metricspb.Point{
-							{
-								Timestamp: &timestamp.Timestamp{
-									Seconds: 100,
-								},
-								Value: &metricspb.Point_SummaryValue{
-									SummaryValue: &metricspb.SummaryValue{
-										Sum: &wrappers.DoubleValue{
-											Value: 15.0,
-										},
-										Count: &wrappers.Int64Value{
-											Value: 5,
-										},
-										Snapshot: &metricspb.SummaryValue_Snapshot{
-											PercentileValues: []*metricspb.SummaryValue_Snapshot_ValueAtPercentile{{
-												Percentile: 0,
-												Value:      1,
-											},
-												{
-													Percentile: 100,
-													Value:      5,
-												}},
-										},
-									},
-								},
-							},
-						},
-					},
-				},
-			},
-		},
-	}
-}
-
-// Asserts whether dimension sets are equal (i.e. has same sets of dimensions)
-func assertDimsEqual(t *testing.T, expected, actual [][]string) {
-	// Convert to string for easier sorting
-	expectedStringified := make([]string, len(expected))
-	actualStringified := make([]string, len(actual))
-	for i, v := range expected {
-		sort.Strings(v)
-		expectedStringified[i] = strings.Join(v, ",")
-	}
-	for i, v := range actual {
-		sort.Strings(v)
-		actualStringified[i] = strings.Join(v, ",")
-	}
-	// Sort across dimension sets for equality checking
-	sort.Strings(expectedStringified)
-	sort.Strings(actualStringified)
-	assert.Equal(t, expectedStringified, actualStringified)
-}
-
-<<<<<<< HEAD
-// Asserts whether CW Measurements are equal.
-func assertCwMeasurementEqual(t *testing.T, expected, actual CwMeasurement) {
-	assert.Equal(t, expected.Namespace, actual.Namespace)
-	assert.Equal(t, expected.Metrics, actual.Metrics)
-	assertDimsEqual(t, expected.Dimensions, actual.Dimensions)
-}
-
-func TestTranslateOtToCWMetricWithInstrLibrary(t *testing.T) {
-=======
-func TestTranslateOtToGroupedMetric(t *testing.T) {
-	metricsMap := make(map[string]MetricInfo)
-	groupedMetricMap := make(map[string]*GroupedMetric)
->>>>>>> 93751dbd
-	config := &Config{
-		Namespace:             "",
-		DimensionRollupOption: ZeroAndSingleDimensionRollup,
-		logger:                zap.NewNop(),
-	}
-	md := createMetricTestData()
-<<<<<<< HEAD
-	rm := internaldata.OCToMetrics(md).ResourceMetrics().At(0)
-	ilms := rm.InstrumentationLibraryMetrics()
-	ilm := ilms.At(0)
-	ilm.InstrumentationLibrary().InitEmpty()
-	ilm.InstrumentationLibrary().SetName("cloudwatch-lib")
-	cwm, totalDroppedMetrics := TranslateOtToCWMetric(&rm, config)
-	assert.Equal(t, 0, totalDroppedMetrics)
-	assert.NotNil(t, cwm)
-	assert.Equal(t, 5, len(cwm))
-	assert.Equal(t, 1, len(cwm[0].Measurements))
-
-	met := cwm[0]
-
-	assert.Equal(t, met.Fields["spanCounter"], 0)
-
-	expectedMeasurement := CwMeasurement{
-		Namespace: "myServiceNS/myServiceName",
-		Dimensions: [][]string{
-			{OTellibDimensionKey, "isItAnError", "spanName"},
-			{OTellibDimensionKey},
-			{OTellibDimensionKey, "spanName"},
-			{OTellibDimensionKey, "isItAnError"},
-		},
-		Metrics: []map[string]string{
-			{
-				"Name": "spanCounter",
-				"Unit": "Count",
-			},
-		},
-	}
-	assertCwMeasurementEqual(t, expectedMeasurement, met.Measurements[0])
-}
-
-func TestTranslateOtToCWMetricWithoutInstrLibrary(t *testing.T) {
-	config := &Config{
-		Namespace:             "",
-		DimensionRollupOption: ZeroAndSingleDimensionRollup,
-		logger:                zap.NewNop(),
-	}
-	md := createMetricTestData()
-	rm := internaldata.OCToMetrics(md).ResourceMetrics().At(0)
-	cwm, totalDroppedMetrics := TranslateOtToCWMetric(&rm, config)
-	assert.Equal(t, 0, totalDroppedMetrics)
-	assert.NotNil(t, cwm)
-	assert.Equal(t, 5, len(cwm))
-	assert.Equal(t, 1, len(cwm[0].Measurements))
-
-	met := cwm[0]
-	assert.NotContains(t, met.Fields, OTellibDimensionKey)
-	assert.Equal(t, met.Fields["spanCounter"], 0)
-
-	expectedMeasurement := CwMeasurement{
-		Namespace: "myServiceNS/myServiceName",
-		Dimensions: [][]string{
-			{"isItAnError", "spanName"},
-			{},
-			{"spanName"},
-			{"isItAnError"},
-		},
-		Metrics: []map[string]string{
-			{
-				"Name": "spanCounter",
-				"Unit": "Count",
-			},
-		},
-	}
-	assertCwMeasurementEqual(t, expectedMeasurement, met.Measurements[0])
-=======
-	rm := internaldata.OCToMetrics(md)
-	totalDroppedMetrics := 0
-	groupedMetricMap, totalDroppedMetrics = TranslateOtToGroupedMetric(rm, config)
-
-	assert.Equal(t, 1, totalDroppedMetrics)
-	assert.NotNil(t, groupedMetricMap)
-
-	metricsMap = groupedMetricMap["NamespaceOTelLibUndefinedfalseisItAnErrormyServiceNS/myServiceNamespanNametestSpan"].Metrics
-	assert.Equal(t, 4, len(metricsMap))
-	metricsMap = groupedMetricMap["NamespaceOTelLibUndefinedmyServiceNS/myServiceNamespanNametestSpan"].Metrics
-	assert.Equal(t, 1, len(metricsMap))
-
-	var labels []string
-	for i, _ := range groupedMetricMap["NamespaceOTelLibUndefinedmyServiceNS/myServiceNamespanNametestSpan"].Labels {
-		labels = append(labels, i)
-	}
-	sort.Strings(labels)
-	assert.Equal(t, []string{"OTelLib", "spanName"}, labels)
-	
-	labels = nil
-	
-	for i, _ := range groupedMetricMap["NamespaceOTelLibUndefinedmyServiceNS/myServiceNamespanNametestSpan"].Labels {
-		labels = append(labels, i)
-	}
-	sort.Strings(labels)
-	assert.Equal(t, []string{"OTelLib", "spanName"}, labels)
->>>>>>> 93751dbd
-}
-
-func TestTranslateOtToGroupedMetricWithNameSpace(t *testing.T) {
-	metricsMap := make(map[string]MetricInfo)
-	groupedMetricMap := make(map[string]*GroupedMetric)
-	config := &Config{
-		Namespace:             "",
-		DimensionRollupOption: ZeroAndSingleDimensionRollup,
-	}
-	md := consumerdata.MetricsData{
-		Node: &commonpb.Node{
-			LibraryInfo: &commonpb.LibraryInfo{ExporterVersion: "SomeVersion"},
-		},
-		Resource: &resourcepb.Resource{
-			Labels: map[string]string{
-				conventions.AttributeServiceName: "myServiceName",
-			},
-		},
-		Metrics: []*metricspb.Metric{},
-	}
-	rm := internaldata.OCToMetrics(md)
-	totalDroppedMetrics := 0
-	groupedMetricMap, totalDroppedMetrics = TranslateOtToGroupedMetric(rm, config)
-	
-	assert.Equal(t, 0, totalDroppedMetrics)
-	assert.Equal(t, 0, len(groupedMetricMap))
-	
-	md = consumerdata.MetricsData{
-		Node: &commonpb.Node{
-			LibraryInfo: &commonpb.LibraryInfo{ExporterVersion: "SomeVersion"},
-		},
-		Resource: &resourcepb.Resource{
-			Labels: map[string]string{
-				conventions.AttributeServiceNamespace: "myServiceNS",
-			},
-		},
-		Metrics: []*metricspb.Metric{
-			{
-				MetricDescriptor: &metricspb.MetricDescriptor{
-					Name:        "spanCounter",
-					Description: "Counting all the spans",
-					Unit:        "Count",
-					Type:        metricspb.MetricDescriptor_CUMULATIVE_INT64,
-					LabelKeys: []*metricspb.LabelKey{
-						{Key: "spanName"},
-						{Key: "isItAnError"},
-					},
-				},
-				Timeseries: []*metricspb.TimeSeries{
-					{
-						LabelValues: []*metricspb.LabelValue{
-							{Value: "testSpan", HasValue: true},
-							{Value: "false", HasValue: true},
-						},
-						Points: []*metricspb.Point{
-							{
-								Timestamp: &timestamp.Timestamp{
-									Seconds: 100,
-								},
-								Value: &metricspb.Point_Int64Value{
-									Int64Value: 1,
-								},
-							},
-						},
-					},
-				},
-			},
 		},
 	}
 
@@ -491,171 +169,10 @@
 	assert.Equal(t, "myServiceNS", groupedMetricMap["NamespaceOTelLibUndefinedfalseisItAnErrormyServiceNSspanNametestSpan"].Namespace)
 }
 
-<<<<<<< HEAD
-func TestTranslateOtToCWMetricWithFiltering(t *testing.T) {
-	md := consumerdata.MetricsData{
-		Node: &commonpb.Node{
-			LibraryInfo: &commonpb.LibraryInfo{ExporterVersion: "SomeVersion"},
-		},
-		Resource: &resourcepb.Resource{
-			Labels: map[string]string{
-				conventions.AttributeServiceName:      "myServiceName",
-				conventions.AttributeServiceNamespace: "myServiceNS",
-			},
-		},
-		Metrics: []*metricspb.Metric{
-			{
-				MetricDescriptor: &metricspb.MetricDescriptor{
-					Name:        "spanCounter",
-					Description: "Counting all the spans",
-					Unit:        "Count",
-					Type:        metricspb.MetricDescriptor_CUMULATIVE_INT64,
-					LabelKeys: []*metricspb.LabelKey{
-						{Key: "spanName"},
-						{Key: "isItAnError"},
-					},
-				},
-				Timeseries: []*metricspb.TimeSeries{
-					{
-						LabelValues: []*metricspb.LabelValue{
-							{Value: "testSpan", HasValue: true},
-							{Value: "false", HasValue: true},
-						},
-						Points: []*metricspb.Point{
-							{
-								Timestamp: &timestamp.Timestamp{
-									Seconds: 100,
-								},
-								Value: &metricspb.Point_Int64Value{
-									Int64Value: 1,
-								},
-							},
-						},
-					},
-				},
-			},
-		},
-	}
-
-	rm := internaldata.OCToMetrics(md).ResourceMetrics().At(0)
-	ilm := rm.InstrumentationLibraryMetrics().At(0)
-	ilm.InstrumentationLibrary().InitEmpty()
-	ilm.InstrumentationLibrary().SetName("cloudwatch-lib")
-
-	testCases := []struct {
-		testName              string
-		metricNameSelectors   []string
-		dimensionRollupOption string
-		expectedDimensions    [][]string
-		numMeasurements       int
-	}{
-		{
-			"has match w/ Zero + Single dim rollup",
-			[]string{"spanCounter"},
-			ZeroAndSingleDimensionRollup,
-			[][]string{
-				{"spanName", "isItAnError"},
-				{"spanName", OTellibDimensionKey},
-				{OTellibDimensionKey, "isItAnError"},
-				{OTellibDimensionKey},
-			},
-			1,
-		},
-		{
-			"has match w/ no dim rollup",
-			[]string{"spanCounter"},
-			"",
-			[][]string{
-				{"spanName", "isItAnError"},
-				{"spanName", OTellibDimensionKey},
-			},
-			1,
-		},
-		{
-			"No match w/ rollup",
-			[]string{"invalid"},
-			ZeroAndSingleDimensionRollup,
-			[][]string{
-				{OTellibDimensionKey, "spanName"},
-				{OTellibDimensionKey, "isItAnError"},
-				{OTellibDimensionKey},
-			},
-			1,
-		},
-		{
-			"No match w/ no rollup",
-			[]string{"invalid"},
-			"",
-			nil,
-			0,
-		},
-	}
-	logger := zap.NewNop()
-
-	for _, tc := range testCases {
-		m := MetricDeclaration{
-			Dimensions:          [][]string{{"isItAnError", "spanName"}, {"spanName", OTellibDimensionKey}},
-			MetricNameSelectors: tc.metricNameSelectors,
-		}
-		config := &Config{
-			Namespace:             "",
-			DimensionRollupOption: tc.dimensionRollupOption,
-			MetricDeclarations:    []*MetricDeclaration{&m},
-		}
-		t.Run(tc.testName, func(t *testing.T) {
-			err := m.Init(logger)
-			assert.Nil(t, err)
-			cwm, totalDroppedMetrics := TranslateOtToCWMetric(&rm, config)
-			assert.Equal(t, 0, totalDroppedMetrics)
-			assert.Equal(t, 1, len(cwm))
-			assert.NotNil(t, cwm)
-
-			assert.Equal(t, tc.numMeasurements, len(cwm[0].Measurements))
-
-			if tc.numMeasurements > 0 {
-				dimensions := cwm[0].Measurements[0].Dimensions
-				assertDimsEqual(t, tc.expectedDimensions, dimensions)
-			}
-		})
-	}
-
-	t.Run("No instrumentation library name w/ no dim rollup", func(t *testing.T) {
-		rm = internaldata.OCToMetrics(md).ResourceMetrics().At(0)
-		m := MetricDeclaration{
-			Dimensions:          [][]string{{"isItAnError", "spanName"}, {"spanName", OTellibDimensionKey}},
-			MetricNameSelectors: []string{"spanCounter"},
-		}
-		config := &Config{
-			Namespace:             "",
-			DimensionRollupOption: "",
-			MetricDeclarations:    []*MetricDeclaration{&m},
-		}
-		err := m.Init(logger)
-		assert.Nil(t, err)
-		cwm, totalDroppedMetrics := TranslateOtToCWMetric(&rm, config)
-		assert.Equal(t, 0, totalDroppedMetrics)
-		assert.Equal(t, 1, len(cwm))
-		assert.NotNil(t, cwm)
-
-		assert.Equal(t, 1, len(cwm[0].Measurements))
-
-		// No OTelLib present
-		expectedDims := [][]string{
-			{"spanName", "isItAnError"},
-		}
-		dimensions := cwm[0].Measurements[0].Dimensions
-		assertDimsEqual(t, expectedDims, dimensions)
-	})
-}
-
-func TestTranslateCWMetricToEMF(t *testing.T) {
-	cwMeasurement := CwMeasurement{
-=======
 func TestTranslateCWMetricToEMF(t *testing.T) {
 	cwMeasurement := CWMeasurement{
->>>>>>> 93751dbd
 		Namespace:  "test-emf",
-		Dimensions: [][]string{{OTellibDimensionKey}, {OTellibDimensionKey, "spanName"}},
+		Dimensions: [][]string{{"OTelLib"}, {"OTelLib", "spanName"}},
 		Metrics: []map[string]string{{
 			"Name": "spanCounter",
 			"Unit": "Count",
@@ -663,7 +180,7 @@
 	}
 	timestamp := int64(1596151098037)
 	fields := make(map[string]interface{})
-	fields[OTellibDimensionKey] = "cloudwatch-otel"
+	fields["OTelLib"] = "cloudwatch-otel"
 	fields["spanName"] = "test"
 	fields["spanCounter"] = 0
 
@@ -672,51 +189,13 @@
 		Fields:       fields,
 		Measurements: []CWMeasurement{cwMeasurement},
 	}
-	logger := zap.NewNop()
-	inputLogEvent := TranslateCWMetricToEMF([]*CWMetrics{met}, logger)
+	inputLogEvent := TranslateCWMetricToEMF([]*CWMetrics{met})
 
 	assert.Equal(t, readFromFile("testdata/testTranslateCWMetricToEMF.json"), *inputLogEvent[0].InputLogEvent.Message, "Expect to be equal")
 }
 
-<<<<<<< HEAD
-func TestTranslateCWMetricToEMFNoMeasurements(t *testing.T) {
-	timestamp := int64(1596151098037)
-	fields := make(map[string]interface{})
-	fields[OTellibDimensionKey] = "cloudwatch-otel"
-	fields["spanName"] = "test"
-	fields["spanCounter"] = 0
-
-	met := &CWMetrics{
-		Timestamp:    timestamp,
-		Fields:       fields,
-		Measurements: nil,
-	}
-	obs, logs := observer.New(zap.WarnLevel)
-	logger := zap.New(obs)
-	inputLogEvent := TranslateCWMetricToEMF([]*CWMetrics{met}, logger)
-	expected := "{\"OTelLib\":\"cloudwatch-otel\",\"spanCounter\":0,\"spanName\":\"test\"}"
-
-	assert.Equal(t, expected, *inputLogEvent[0].InputLogEvent.Message)
-
-	// Check logged warning message
-	fieldsStr, _ := json.Marshal(fields)
-	expectedLogs := []observer.LoggedEntry{{
-		Entry:   zapcore.Entry{Level: zap.WarnLevel, Message: "Dropped metric due to no matching metric declarations"},
-		Context: []zapcore.Field{zap.String("labels", string(fieldsStr))},
-	}}
-	assert.Equal(t, 1, logs.Len())
-	assert.Equal(t, expectedLogs, logs.AllUntimed())
-}
-
-func TestGetCWMetrics(t *testing.T) {
-	namespace := "Namespace"
-	OTelLib := OTellibDimensionKey
-	instrumentationLibName := "InstrLibName"
-=======
 func TestTranslateOtToGroupedMetricWithAllDataTypes(t *testing.T) {
->>>>>>> 93751dbd
 	config := &Config{
-		Namespace:             "",
 		DimensionRollupOption: "",
 	}
 
@@ -986,21 +465,11 @@
 			assert.Equal(t, 0, totalDroppedMetrics)
 
 			for i, expected := range tc.expected {
-<<<<<<< HEAD
-				cwMetric := cwMetrics[i]
-				assert.Equal(t, len(expected.Measurements), len(cwMetric.Measurements))
-				for i, expectedMeasurement := range expected.Measurements {
-					assertCwMeasurementEqual(t, expectedMeasurement, cwMetric.Measurements[i])
-				}
-				assert.Equal(t, len(expected.Fields), len(cwMetric.Fields))
-				assert.Equal(t, expected.Fields, cwMetric.Fields)
-=======
 				metrics := groupedMetricMap[key].Metrics
 				assert.Equal(t, len(tc.expected), len(metrics))
 				assert.Equal(t, i, "foo")
 				assert.Equal(t, expected.Value, metrics["foo"].Value)
 				assert.Equal(t, expected.Unit, metrics["foo"].Unit)
->>>>>>> 93751dbd
 			}
 		})
 	}
@@ -1048,23 +517,7 @@
 func TestBuildGroupedMetric(t *testing.T) {
 	namespace := "Namespace"
 	instrLibName := "InstrLibName"
-<<<<<<< HEAD
-	OTelLib := OTellibDimensionKey
-	config := &Config{
-		Namespace:             "",
-		DimensionRollupOption: "",
-	}
-	metricSlice := []map[string]string{
-		{
-			"Name": "foo",
-			"Unit": "",
-		},
-	}
-
-	// Test data types
-=======
 	OTellibDimensionKey := "OTelLib"
->>>>>>> 93751dbd
 	metric := pdata.NewMetric()
 	metric.InitEmpty()
 	metric.SetName("foo")
@@ -1078,9 +531,6 @@
 		})
 		dp.SetValue(int64(-17))
 
-<<<<<<< HEAD
-		cwMetric := buildCWMetric(dp, &metric, namespace, metricSlice, instrLibName, config)
-=======
 		fields := map[string]interface{}{
 			"Namespace": namespace,
 			OTellibDimensionKey: instrLibName,
@@ -1088,7 +538,6 @@
 		}
 
 		groupedMetric := buildGroupedMetric(dp, fields, &metric, "")
->>>>>>> 93751dbd
 
 		assert.NotNil(t, groupedMetric)
 		assert.Equal(t, 2, len(groupedMetric.Labels))
@@ -1096,16 +545,9 @@
 		expectedMetrics := map[string]MetricInfo{
 			"foo": MetricInfo {int64(-17), ""},
 		}
-<<<<<<< HEAD
-		assertCwMeasurementEqual(t, expectedMeasurement, cwMetric.Measurements[0])
-		expectedFields := map[string]interface{}{
-			OTelLib:  instrLibName,
-			"foo":    int64(-17),
-=======
 		assert.Equal(t, expectedMetrics, groupedMetric.Metrics)
 		expectedLabels := map[string]string{
 			"OTelLib": "InstrLibName",
->>>>>>> 93751dbd
 			"label1": "value1",
 		}
 		assert.Equal(t, expectedLabels, groupedMetric.Labels)
@@ -1120,15 +562,11 @@
 		})
 		dp.SetValue(0.3)
 
-<<<<<<< HEAD
-		cwMetric := buildCWMetric(dp, &metric, namespace, metricSlice, instrLibName, config)
-=======
 		fields := map[string]interface{}{
 			"Namespace": namespace,
 			OTellibDimensionKey: instrLibName,
 			"label1": "value1",
 		}
->>>>>>> 93751dbd
 
 		groupedMetric := buildGroupedMetric(dp, fields, &metric, "")
 
@@ -1138,16 +576,9 @@
 		expectedMetrics := map[string]MetricInfo{
 			"foo": MetricInfo {0.3, ""},
 		}
-<<<<<<< HEAD
-		assertCwMeasurementEqual(t, expectedMeasurement, cwMetric.Measurements[0])
-		expectedFields := map[string]interface{}{
-			OTelLib:  instrLibName,
-			"foo":    0.3,
-=======
 		assert.Equal(t, expectedMetrics, groupedMetric.Metrics)
 		expectedLabels := map[string]string{
 			"OTelLib": "InstrLibName",
->>>>>>> 93751dbd
 			"label1": "value1",
 		}
 		assert.Equal(t, expectedLabels, groupedMetric.Labels)
@@ -1170,11 +601,7 @@
 			"label1": "value1",
 		}
 
-<<<<<<< HEAD
-		cwMetric := buildCWMetric(dp, &metric, namespace, metricSlice, instrLibName, config)
-=======
 		groupedMetric := buildGroupedMetric(dp, fields, &metric, "")
->>>>>>> 93751dbd
 
 		assert.NotNil(t, groupedMetric)
 		assert.Equal(t, 2, len(groupedMetric.Labels))
@@ -1182,16 +609,9 @@
 		expectedMetrics := map[string]MetricInfo{
 			"foo": MetricInfo {0, ""},
 		}
-<<<<<<< HEAD
-		assertCwMeasurementEqual(t, expectedMeasurement, cwMetric.Measurements[0])
-		expectedFields := map[string]interface{}{
-			OTelLib:  instrLibName,
-			"foo":    0,
-=======
 		assert.Equal(t, expectedMetrics, groupedMetric.Metrics)
 		expectedLabels := map[string]string{
 			"OTelLib": "InstrLibName",
->>>>>>> 93751dbd
 			"label1": "value1",
 		}
 		assert.Equal(t, expectedLabels, groupedMetric.Labels)
@@ -1208,15 +628,11 @@
 		})
 		dp.SetValue(0.3)
 
-<<<<<<< HEAD
-		cwMetric := buildCWMetric(dp, &metric, namespace, metricSlice, instrLibName, config)
-=======
 		fields := map[string]interface{}{
 			"Namespace": namespace,
 			OTellibDimensionKey: instrLibName,
 			"label1": "value1",
 		}
->>>>>>> 93751dbd
 
 		groupedMetric := buildGroupedMetric(dp, fields, &metric, "")
 
@@ -1226,16 +642,9 @@
 		expectedMetrics := map[string]MetricInfo{
 			"foo": MetricInfo {0, ""},
 		}
-<<<<<<< HEAD
-		assertCwMeasurementEqual(t, expectedMeasurement, cwMetric.Measurements[0])
-		expectedFields := map[string]interface{}{
-			OTelLib:  instrLibName,
-			"foo":    0,
-=======
 		assert.Equal(t, expectedMetrics, groupedMetric.Metrics)
 		expectedLabels := map[string]string{
 			"OTelLib": "InstrLibName",
->>>>>>> 93751dbd
 			"label1": "value1",
 		}
 		assert.Equal(t, expectedLabels, groupedMetric.Labels)
@@ -1249,25 +658,10 @@
 			"label1": "value1",
 		})
 		dp.SetCount(uint64(17))
-		dp.SetSum(17.13)
+		dp.SetSum(float64(17.13))
 		dp.SetBucketCounts([]uint64{1, 2, 3})
 		dp.SetExplicitBounds([]float64{1, 2, 3})
 
-<<<<<<< HEAD
-		cwMetric := buildCWMetric(dp, &metric, namespace, metricSlice, instrLibName, config)
-
-		assert.NotNil(t, cwMetric)
-		assert.Equal(t, 1, len(cwMetric.Measurements))
-		expectedMeasurement := CwMeasurement{
-			Namespace:  namespace,
-			Dimensions: [][]string{{"label1", OTelLib}},
-			Metrics:    metricSlice,
-		}
-		assertCwMeasurementEqual(t, expectedMeasurement, cwMetric.Measurements[0])
-		expectedFields := map[string]interface{}{
-			OTelLib: instrLibName,
-			"foo": &CWMetricStats{
-=======
 		fields := map[string]interface{}{
 			"Namespace": namespace,
 			OTellibDimensionKey: instrLibName,
@@ -1281,7 +675,6 @@
 		assert.Equal(t, 1, len(groupedMetric.Metrics))
 		expectedMetrics := map[string]MetricInfo{
 			"foo": MetricInfo {&CWMetricStats{
->>>>>>> 93751dbd
 				Min:   1,
 				Max:   3,
 				Sum:   17.13,
@@ -1301,10 +694,6 @@
 		dp := pdata.NewIntHistogramDataPoint()
 		dp.InitEmpty()
 
-<<<<<<< HEAD
-		cwMetric := buildCWMetric(dp, &metric, namespace, metricSlice, instrLibName, config)
-		assert.Nil(t, cwMetric)
-=======
 		fields := map[string]interface{}{
 			"Namespace": namespace,
 			OTellibDimensionKey: instrLibName,
@@ -1313,66 +702,38 @@
 
 		groupedMetric := buildGroupedMetric(dp, fields, &metric, "")
 		assert.Nil(t, groupedMetric)
->>>>>>> 93751dbd
 	})
-
-	// Test rollup options and labels
+}
+
+func TestCreateDimensions(t *testing.T) {
+	OTelLib := "OTelLib"
 	testCases := []struct {
-		testName              string
-		labels                map[string]string
-		dimensionRollupOption string
-		expectedDims          [][]string
+		testName string
+		labels   map[string]string
+		dims     [][]string
 	}{
 		{
-			"Single label w/ no rollup",
+			"single label",
 			map[string]string{"a": "foo"},
-			"",
-			[][]string{
-				{"a", OTelLib},
-			},
-		},
-		{
-			"Single label w/ single rollup",
-			map[string]string{"a": "foo"},
-			SingleDimensionRollupOnly,
-			[][]string{
-				{"a", OTelLib},
-			},
-		},
-		{
-			"Single label w/ zero + single rollup",
-			map[string]string{"a": "foo"},
-			ZeroAndSingleDimensionRollup,
 			[][]string{
 				{"a", OTelLib},
 				{OTelLib},
 			},
 		},
 		{
-			"Multiple label w/ no rollup",
-			map[string]string{
-				"a": "foo",
-				"b": "bar",
-				"c": "car",
-			},
-			"",
+			"multiple labels",
+			map[string]string{"a": "foo", "b": "bar"},
 			[][]string{
-				{"a", "b", "c", OTelLib},
-			},
-		},
-		{
-			"Multiple label w/ rollup",
-			map[string]string{
-				"a": "foo",
-				"b": "bar",
-				"c": "car",
-			},
-			ZeroAndSingleDimensionRollup,
-			[][]string{
-				{"a", "b", "c", OTelLib},
+				{"a", "b", OTelLib},
+				{OTelLib},
 				{OTelLib, "a"},
 				{OTelLib, "b"},
-				{OTelLib, "c"},
+			},
+		},
+		{
+			"no labels",
+			map[string]string{},
+			[][]string{
 				{OTelLib},
 			},
 		},
@@ -1383,31 +744,22 @@
 			dp := pdata.NewIntDataPoint()
 			dp.InitEmpty()
 			dp.LabelsMap().InitFromMap(tc.labels)
-			dp.SetValue(int64(-17))
-			config = &Config{
-				Namespace:             namespace,
-				DimensionRollupOption: tc.dimensionRollupOption,
-			}
-
-			expectedFields := map[string]interface{}{
-				OTellibDimensionKey: OTelLib,
-				"foo":               int64(-17),
-			}
+			dimensions, fields := createDimensions(dp, OTelLib, ZeroAndSingleDimensionRollup)
+
+			assertDimsEqual(t, tc.dims, dimensions)
+
+			expectedFields := make(map[string]interface{})
 			for k, v := range tc.labels {
 				expectedFields[k] = v
 			}
-			expectedMeasurement := CwMeasurement{
-				Namespace:  namespace,
-				Dimensions: tc.expectedDims,
-				Metrics:    metricSlice,
-			}
-
-			cwMetric := buildCWMetric(dp, &metric, namespace, metricSlice, OTelLib, config)
-
-<<<<<<< HEAD
-			// Check fields
-			assert.Equal(t, expectedFields, cwMetric.Fields)
-=======
+			expectedFields[OTellibDimensionKey] = OTelLib
+
+			assert.Equal(t, expectedFields, fields)
+		})
+	}
+
+}
+
 func TestCalculateRate(t *testing.T) {
 	namespace := "Namespace"
 	instrLibName := "InstrLibName"
@@ -1426,364 +778,6 @@
 	assert.Equal(t, 0, rate)
 	rate = calculateRate(fields, curValue, curTime)
 	assert.Equal(t, int64(1), rate)
->>>>>>> 93751dbd
-
-			// Check CW measurement
-			assert.Equal(t, 1, len(cwMetric.Measurements))
-			assertCwMeasurementEqual(t, expectedMeasurement, cwMetric.Measurements[0])
-		})
-	}
-}
-
-func TestBuildCWMetricWithMetricDeclarations(t *testing.T) {
-	namespace := "Namespace"
-	OTelLib := OTellibDimensionKey
-	instrumentationLibName := "cloudwatch-otel"
-	metricName := "metric1"
-	metricValue := int64(-17)
-	metric := pdata.NewMetric()
-	metric.InitEmpty()
-	metric.SetName(metricName)
-	metricSlice := []map[string]string{{"Name": metricName}}
-	testCases := []struct {
-		testName              string
-		labels                map[string]string
-		metricDeclarations    []*MetricDeclaration
-		dimensionRollupOption string
-		expectedDims          [][]string
-	}{
-		{
-			"Single label w/ no rollup",
-			map[string]string{"a": "foo"},
-			[]*MetricDeclaration{
-				{
-					Dimensions:          [][]string{{"a"}},
-					MetricNameSelectors: []string{metricName},
-				},
-			},
-			"",
-			[][]string{{"a"}},
-		},
-		{
-			"Single label + OTelLib w/ no rollup",
-			map[string]string{"a": "foo"},
-			[]*MetricDeclaration{
-				{
-					Dimensions:          [][]string{{"a", OTelLib}},
-					MetricNameSelectors: []string{metricName},
-				},
-			},
-			"",
-			[][]string{{"a", OTelLib}},
-		},
-		{
-			"Single label w/ single rollup",
-			map[string]string{"a": "foo"},
-			[]*MetricDeclaration{
-				{
-					Dimensions:          [][]string{{"a"}},
-					MetricNameSelectors: []string{metricName},
-				},
-			},
-			SingleDimensionRollupOnly,
-			[][]string{{"a"}, {"a", OTelLib}},
-		},
-		{
-			"Single label w/ zero/single rollup",
-			map[string]string{"a": "foo"},
-			[]*MetricDeclaration{
-				{
-					Dimensions:          [][]string{{"a"}},
-					MetricNameSelectors: []string{metricName},
-				},
-			},
-			ZeroAndSingleDimensionRollup,
-			[][]string{{"a"}, {"a", OTelLib}, {OTelLib}},
-		},
-		{
-			"No matching metric name",
-			map[string]string{"a": "foo"},
-			[]*MetricDeclaration{
-				{
-					Dimensions:          [][]string{{"a"}},
-					MetricNameSelectors: []string{"invalid"},
-				},
-			},
-			"",
-			nil,
-		},
-		{
-			"multiple labels w/ no rollup",
-			map[string]string{"a": "foo", "b": "bar"},
-			[]*MetricDeclaration{
-				{
-					Dimensions:          [][]string{{"a"}},
-					MetricNameSelectors: []string{metricName},
-				},
-			},
-			"",
-			[][]string{{"a"}},
-		},
-		{
-			"multiple labels w/ rollup",
-			map[string]string{"a": "foo", "b": "bar"},
-			[]*MetricDeclaration{
-				{
-					Dimensions:          [][]string{{"a"}},
-					MetricNameSelectors: []string{metricName},
-				},
-			},
-			ZeroAndSingleDimensionRollup,
-			[][]string{
-				{"a"},
-				{OTelLib, "a"},
-				{OTelLib, "b"},
-				{OTelLib},
-			},
-		},
-		{
-			"multiple labels + multiple dimensions w/ no rollup",
-			map[string]string{"a": "foo", "b": "bar"},
-			[]*MetricDeclaration{
-				{
-					Dimensions:          [][]string{{"a", "b"}, {"b"}},
-					MetricNameSelectors: []string{metricName},
-				},
-			},
-			"",
-			[][]string{{"a", "b"}, {"b"}},
-		},
-		{
-			"multiple labels + multiple dimensions + OTelLib w/ no rollup",
-			map[string]string{"a": "foo", "b": "bar"},
-			[]*MetricDeclaration{
-				{
-					Dimensions:          [][]string{{"a", "b"}, {"b", OTelLib}, {OTelLib}},
-					MetricNameSelectors: []string{metricName},
-				},
-			},
-			"",
-			[][]string{{"a", "b"}, {"b", OTelLib}, {OTelLib}},
-		},
-		{
-			"multiple labels + multiple dimensions w/ rollup",
-			map[string]string{"a": "foo", "b": "bar"},
-			[]*MetricDeclaration{
-				{
-					Dimensions:          [][]string{{"a", "b"}, {"b"}},
-					MetricNameSelectors: []string{metricName},
-				},
-			},
-			ZeroAndSingleDimensionRollup,
-			[][]string{
-				{"a", "b"},
-				{"b"},
-				{OTelLib, "a"},
-				{OTelLib, "b"},
-				{OTelLib},
-			},
-		},
-		{
-			"multiple labels, multiple dimensions w/ invalid dimension",
-			map[string]string{"a": "foo", "b": "bar"},
-			[]*MetricDeclaration{
-				{
-					Dimensions:          [][]string{{"a", "b", "c"}, {"b"}},
-					MetricNameSelectors: []string{metricName},
-				},
-			},
-			ZeroAndSingleDimensionRollup,
-			[][]string{
-				{"b"},
-				{OTelLib, "a"},
-				{OTelLib, "b"},
-				{OTelLib},
-			},
-		},
-		{
-			"multiple labels, multiple dimensions w/ missing dimension",
-			map[string]string{"a": "foo", "b": "bar", "c": "car"},
-			[]*MetricDeclaration{
-				{
-					Dimensions:          [][]string{{"a", "b"}, {"b"}},
-					MetricNameSelectors: []string{metricName},
-				},
-			},
-			ZeroAndSingleDimensionRollup,
-			[][]string{
-				{"a", "b"},
-				{"b"},
-				{OTelLib, "a"},
-				{OTelLib, "b"},
-				{OTelLib, "c"},
-				{OTelLib},
-			},
-		},
-		{
-			"multiple metric declarations w/ no rollup",
-			map[string]string{"a": "foo", "b": "bar", "c": "car"},
-			[]*MetricDeclaration{
-				{
-					Dimensions:          [][]string{{"a", "b"}, {"b"}},
-					MetricNameSelectors: []string{metricName},
-				},
-				{
-					Dimensions:          [][]string{{"a", "c"}, {"b"}, {"c"}},
-					MetricNameSelectors: []string{metricName},
-				},
-				{
-					Dimensions:          [][]string{{"a", "d"}, {"b", "c"}},
-					MetricNameSelectors: []string{metricName},
-				},
-			},
-			"",
-			[][]string{
-				{"a", "b"},
-				{"b"},
-				{"a", "c"},
-				{"c"},
-				{"b", "c"},
-			},
-		},
-		{
-			"multiple metric declarations w/ rollup",
-			map[string]string{"a": "foo", "b": "bar", "c": "car"},
-			[]*MetricDeclaration{
-				{
-					Dimensions:          [][]string{{"a", "b"}, {"b"}},
-					MetricNameSelectors: []string{metricName},
-				},
-				{
-					Dimensions:          [][]string{{"a", "c"}, {"b"}, {"c"}},
-					MetricNameSelectors: []string{metricName},
-				},
-				{
-					Dimensions:          [][]string{{"a", "d"}, {"b", "c"}},
-					MetricNameSelectors: []string{metricName},
-				},
-			},
-			ZeroAndSingleDimensionRollup,
-			[][]string{
-				{"a", "b"},
-				{"b"},
-				{OTelLib, "a"},
-				{OTelLib, "b"},
-				{OTelLib, "c"},
-				{OTelLib},
-				{"a", "c"},
-				{"c"},
-				{"b", "c"},
-			},
-		},
-		{
-			"remove measurements with no dimensions",
-			map[string]string{"a": "foo", "b": "bar", "c": "car"},
-			[]*MetricDeclaration{
-				{
-					Dimensions:          [][]string{{"a", "b"}, {"b"}},
-					MetricNameSelectors: []string{metricName},
-				},
-				{
-					Dimensions:          [][]string{{"a", "d"}},
-					MetricNameSelectors: []string{metricName},
-				},
-			},
-			"",
-			[][]string{
-				{"a", "b"},
-				{"b"},
-			},
-		},
-		{
-			"multiple declarations w/ no dimensions",
-			map[string]string{"a": "foo", "b": "bar", "c": "car"},
-			[]*MetricDeclaration{
-				{
-					Dimensions:          [][]string{{"a", "e"}, {"d"}},
-					MetricNameSelectors: []string{metricName},
-				},
-				{
-					Dimensions:          [][]string{{"a", "d"}},
-					MetricNameSelectors: []string{metricName},
-				},
-			},
-			"",
-			nil,
-		},
-		{
-			"no labels",
-			map[string]string{},
-			[]*MetricDeclaration{
-				{
-					Dimensions:          [][]string{{"a", "b", "c"}, {"b"}},
-					MetricNameSelectors: []string{metricName},
-				},
-			},
-			ZeroAndSingleDimensionRollup,
-			nil,
-		},
-	}
-
-	for _, tc := range testCases {
-		t.Run(tc.testName, func(t *testing.T) {
-			dp := pdata.NewIntDataPoint()
-			dp.InitEmpty()
-			dp.LabelsMap().InitFromMap(tc.labels)
-			dp.SetValue(metricValue)
-			config := &Config{
-				Namespace:             namespace,
-				DimensionRollupOption: tc.dimensionRollupOption,
-				MetricDeclarations:    tc.metricDeclarations,
-			}
-			logger := zap.NewNop()
-			for _, m := range tc.metricDeclarations {
-				err := m.Init(logger)
-				assert.Nil(t, err)
-			}
-
-			expectedFields := map[string]interface{}{
-				OTellibDimensionKey: instrumentationLibName,
-				metricName:          metricValue,
-			}
-			for k, v := range tc.labels {
-				expectedFields[k] = v
-			}
-
-			cwMetric := buildCWMetric(dp, &metric, namespace, metricSlice, instrumentationLibName, config)
-
-			// Check fields
-			assert.Equal(t, expectedFields, cwMetric.Fields)
-
-			// Check CW measurement
-			if tc.expectedDims == nil {
-				assert.Equal(t, 0, len(cwMetric.Measurements))
-			} else {
-				assert.Equal(t, 1, len(cwMetric.Measurements))
-				expectedMeasurement := CwMeasurement{
-					Namespace:  namespace,
-					Dimensions: tc.expectedDims,
-					Metrics:    metricSlice,
-				}
-				assertCwMeasurementEqual(t, expectedMeasurement, cwMetric.Measurements[0])
-			}
-		})
-	}
-}
-
-func TestCalculateRate(t *testing.T) {
-	prevValue := int64(0)
-	curValue := int64(10)
-	fields := make(map[string]interface{})
-	fields[OTellibDimensionKey] = "cloudwatch-otel"
-	fields["spanName"] = "test"
-	fields["spanCounter"] = prevValue
-	fields["type"] = "Int64"
-	prevTime := time.Now().UnixNano() / int64(time.Millisecond)
-	curTime := time.Unix(0, prevTime*int64(time.Millisecond)).Add(time.Second*10).UnixNano() / int64(time.Millisecond)
-	rate := calculateRate(fields, prevValue, prevTime)
-	assert.Equal(t, 0, rate)
-	rate = calculateRate(fields, curValue, curTime)
-	assert.Equal(t, int64(1), rate)
 
 	prevDoubleValue := 0.0
 	curDoubleValue := 5.0
@@ -1843,14 +837,14 @@
 			SingleDimensionRollupOnly,
 			[]string{"a"},
 			noInstrumentationLibraryName,
-			[][]string{{"a"}},
+			nil,
 		},
 		{
 			"single dim w/ instrumentation library name and only one label",
 			SingleDimensionRollupOnly,
 			[]string{"a"},
 			"cloudwatch-otel",
-			[][]string{{OTellibDimensionKey, "a"}},
+			nil,
 		},
 		{
 			"zero + single dim w/o instrumentation library name",
@@ -1867,14 +861,13 @@
 		{
 			"zero + single dim w/ instrumentation library name",
 			ZeroAndSingleDimensionRollup,
-			[]string{"a", "b", "c", "A"},
+			[]string{"a", "b", "c"},
 			"cloudwatch-otel",
 			[][]string{
 				{OTellibDimensionKey},
 				{OTellibDimensionKey, "a"},
 				{OTellibDimensionKey, "b"},
 				{OTellibDimensionKey, "c"},
-				{OTellibDimensionKey, "A"},
 			},
 		},
 		{
@@ -1896,8 +889,247 @@
 	for _, tc := range testCases {
 		t.Run(tc.testName, func(t *testing.T) {
 			rolledUp := dimensionRollup(tc.dimensionRollupOption, tc.dims, tc.instrumentationLibName)
-			assertDimsEqual(t, tc.expected, rolledUp)
+			assert.Equal(t, tc.expected, rolledUp)
 		})
+	}
+}
+
+func readFromFile(filename string) string {
+	data, err := ioutil.ReadFile(filename)
+	if err != nil {
+		panic(err)
+	}
+	str := string(data)
+	return str
+}
+
+func createMetricTestData() consumerdata.MetricsData {
+	return consumerdata.MetricsData{
+		Node: &commonpb.Node{
+			LibraryInfo: &commonpb.LibraryInfo{ExporterVersion: "SomeVersion"},
+		},
+		Resource: &resourcepb.Resource{
+			Labels: map[string]string{
+				conventions.AttributeServiceName:      "myServiceName",
+				conventions.AttributeServiceNamespace: "myServiceNS",
+			},
+		},
+		Metrics: []*metricspb.Metric{
+			{
+				MetricDescriptor: &metricspb.MetricDescriptor{
+					Name:        "spanCounter",
+					Description: "Counting all the spans",
+					Unit:        "Count",
+					Type:        metricspb.MetricDescriptor_CUMULATIVE_INT64,
+					LabelKeys: []*metricspb.LabelKey{
+						{Key: "spanName"},
+						{Key: "isItAnError"},
+					},
+				},
+				Timeseries: []*metricspb.TimeSeries{
+					{
+						LabelValues: []*metricspb.LabelValue{
+							{Value: "testSpan", HasValue: true},
+							{Value: "false", HasValue: true},
+						},
+						Points: []*metricspb.Point{
+							{
+								Timestamp: &timestamp.Timestamp{
+									Seconds: 100,
+								},
+								Value: &metricspb.Point_Int64Value{
+									Int64Value: 1,
+								},
+							},
+						},
+					},
+				},
+			},
+			{
+				MetricDescriptor: &metricspb.MetricDescriptor{
+					Name:        "spanGaugeCounter",
+					Description: "Counting all the spans",
+					Unit:        "Count",
+					Type:        metricspb.MetricDescriptor_GAUGE_INT64,
+					LabelKeys: []*metricspb.LabelKey{
+						{Key: "spanName"},
+						{Key: "isItAnError"},
+					},
+				},
+				Timeseries: []*metricspb.TimeSeries{
+					{
+						LabelValues: []*metricspb.LabelValue{
+							{Value: "testSpan", HasValue: true},
+							{Value: "false", HasValue: true},
+						},
+						Points: []*metricspb.Point{
+							{
+								Timestamp: &timestamp.Timestamp{
+									Seconds: 100,
+								},
+								Value: &metricspb.Point_Int64Value{
+									Int64Value: 1,
+								},
+							},
+						},
+					},
+				},
+			},
+			{
+				MetricDescriptor: &metricspb.MetricDescriptor{
+					Name:        "spanDoubleCounter",
+					Description: "Counting all the spans",
+					Unit:        "Count",
+					Type:        metricspb.MetricDescriptor_CUMULATIVE_DOUBLE,
+					LabelKeys: []*metricspb.LabelKey{
+						{Key: "spanName"},
+						{Key: "isItAnError"},
+					},
+				},
+				Timeseries: []*metricspb.TimeSeries{
+					{
+						LabelValues: []*metricspb.LabelValue{
+							{Value: "testSpan", HasValue: true},
+							{Value: "false", HasValue: true},
+						},
+						Points: []*metricspb.Point{
+							{
+								Timestamp: &timestamp.Timestamp{
+									Seconds: 100,
+								},
+								Value: &metricspb.Point_DoubleValue{
+									DoubleValue: 0.1,
+								},
+							},
+						},
+					},
+				},
+			},
+			{
+				MetricDescriptor: &metricspb.MetricDescriptor{
+					Name:        "spanGaugeDoubleCounter",
+					Description: "Counting all the spans",
+					Unit:        "Count",
+					Type:        metricspb.MetricDescriptor_GAUGE_DOUBLE,
+					LabelKeys: []*metricspb.LabelKey{
+						{Key: "spanName"},
+						{Key: "isItAnError"},
+					},
+				},
+				Timeseries: []*metricspb.TimeSeries{
+					{
+						LabelValues: []*metricspb.LabelValue{
+							{Value: "testSpan", HasValue: true},
+							{Value: "false", HasValue: true},
+						},
+						Points: []*metricspb.Point{
+							{
+								Timestamp: &timestamp.Timestamp{
+									Seconds: 100,
+								},
+								Value: &metricspb.Point_DoubleValue{
+									DoubleValue: 0.1,
+								},
+							},
+						},
+					},
+				},
+			},
+			{
+				MetricDescriptor: &metricspb.MetricDescriptor{
+					Name:        "spanTimer",
+					Description: "How long the spans take",
+					Unit:        "Seconds",
+					Type:        metricspb.MetricDescriptor_CUMULATIVE_DISTRIBUTION,
+					LabelKeys: []*metricspb.LabelKey{
+						{Key: "spanName"},
+					},
+				},
+				Timeseries: []*metricspb.TimeSeries{
+					{
+						LabelValues: []*metricspb.LabelValue{
+							{Value: "testSpan", HasValue: true},
+						},
+						Points: []*metricspb.Point{
+							{
+								Timestamp: &timestamp.Timestamp{
+									Seconds: 100,
+								},
+								Value: &metricspb.Point_DistributionValue{
+									DistributionValue: &metricspb.DistributionValue{
+										Sum:   15.0,
+										Count: 5,
+										BucketOptions: &metricspb.DistributionValue_BucketOptions{
+											Type: &metricspb.DistributionValue_BucketOptions_Explicit_{
+												Explicit: &metricspb.DistributionValue_BucketOptions_Explicit{
+													Bounds: []float64{0, 10},
+												},
+											},
+										},
+										Buckets: []*metricspb.DistributionValue_Bucket{
+											{
+												Count: 0,
+											},
+											{
+												Count: 4,
+											},
+											{
+												Count: 1,
+											},
+										},
+									},
+								},
+							},
+						},
+					},
+				},
+			},
+			{
+				MetricDescriptor: &metricspb.MetricDescriptor{
+					Name:        "spanTimer",
+					Description: "How long the spans take",
+					Unit:        "Seconds",
+					Type:        metricspb.MetricDescriptor_SUMMARY,
+					LabelKeys: []*metricspb.LabelKey{
+						{Key: "spanName"},
+					},
+				},
+				Timeseries: []*metricspb.TimeSeries{
+					{
+						LabelValues: []*metricspb.LabelValue{
+							{Value: "testSpan"},
+						},
+						Points: []*metricspb.Point{
+							{
+								Timestamp: &timestamp.Timestamp{
+									Seconds: 100,
+								},
+								Value: &metricspb.Point_SummaryValue{
+									SummaryValue: &metricspb.SummaryValue{
+										Sum: &wrappers.DoubleValue{
+											Value: 15.0,
+										},
+										Count: &wrappers.Int64Value{
+											Value: 5,
+										},
+										Snapshot: &metricspb.SummaryValue_Snapshot{
+											PercentileValues: []*metricspb.SummaryValue_Snapshot_ValueAtPercentile{{
+												Percentile: 0,
+												Value:      1,
+											},
+												{
+													Percentile: 100,
+													Value:      5,
+												}},
+										},
+									},
+								},
+							},
+						},
+					},
+				},
+			},
+		},
 	}
 }
 
@@ -1929,70 +1161,10 @@
 	assert.False(t, needsCalculateRate(&metric))
 }
 
-<<<<<<< HEAD
-func BenchmarkTranslateOtToCWMetricWithInstrLibrary(b *testing.B) {
-	md := createMetricTestData()
-	rm := internaldata.OCToMetrics(md).ResourceMetrics().At(0)
-	ilms := rm.InstrumentationLibraryMetrics()
-	ilm := ilms.At(0)
-	ilm.InstrumentationLibrary().InitEmpty()
-	ilm.InstrumentationLibrary().SetName("cloudwatch-lib")
-	config := &Config{
-		Namespace:             "",
-		DimensionRollupOption: ZeroAndSingleDimensionRollup,
-	}
-
-	b.ResetTimer()
-	for n := 0; n < b.N; n++ {
-		TranslateOtToCWMetric(&rm, config)
-	}
-}
-
-func BenchmarkTranslateOtToCWMetricWithoutInstrLibrary(b *testing.B) {
-	md := createMetricTestData()
-	rm := internaldata.OCToMetrics(md).ResourceMetrics().At(0)
-	config := &Config{
-		Namespace:             "",
-		DimensionRollupOption: ZeroAndSingleDimensionRollup,
-	}
-
-	b.ResetTimer()
-	for n := 0; n < b.N; n++ {
-		TranslateOtToCWMetric(&rm, config)
-	}
-}
-
-func BenchmarkTranslateOtToCWMetricWithFiltering(b *testing.B) {
-	md := createMetricTestData()
-	rm := internaldata.OCToMetrics(md).ResourceMetrics().At(0)
-	ilms := rm.InstrumentationLibraryMetrics()
-	ilm := ilms.At(0)
-	ilm.InstrumentationLibrary().InitEmpty()
-	ilm.InstrumentationLibrary().SetName("cloudwatch-lib")
-	m := MetricDeclaration{
-		Dimensions:          [][]string{{"spanName"}},
-		MetricNameSelectors: []string{"spanCounter", "spanGaugeCounter"},
-	}
-	logger := zap.NewNop()
-	m.Init(logger)
-	config := &Config{
-		Namespace:             "",
-		DimensionRollupOption: ZeroAndSingleDimensionRollup,
-		MetricDeclarations:    []*MetricDeclaration{&m},
-	}
-
-	b.ResetTimer()
-	for n := 0; n < b.N; n++ {
-		TranslateOtToCWMetric(&rm, config)
-	}
-}
-
-=======
->>>>>>> 93751dbd
 func BenchmarkTranslateCWMetricToEMF(b *testing.B) {
 	cwMeasurement := CWMeasurement{
 		Namespace:  "test-emf",
-		Dimensions: [][]string{{OTellibDimensionKey}, {OTellibDimensionKey, "spanName"}},
+		Dimensions: [][]string{{"OTelLib"}, {"OTelLib", "spanName"}},
 		Metrics: []map[string]string{{
 			"Name": "spanCounter",
 			"Unit": "Count",
@@ -2000,7 +1172,7 @@
 	}
 	timestamp := int64(1596151098037)
 	fields := make(map[string]interface{})
-	fields[OTellibDimensionKey] = "cloudwatch-otel"
+	fields["OTelLib"] = "cloudwatch-otel"
 	fields["spanName"] = "test"
 	fields["spanCounter"] = 0
 
@@ -2009,11 +1181,10 @@
 		Fields:       fields,
 		Measurements: []CWMeasurement{cwMeasurement},
 	}
-	logger := zap.NewNop()
 
 	b.ResetTimer()
 	for n := 0; n < b.N; n++ {
-		TranslateCWMetricToEMF([]*CWMetrics{met}, logger)
+		TranslateCWMetricToEMF([]*CWMetrics{met})
 	}
 }
 
