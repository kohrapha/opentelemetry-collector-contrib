// Copyright 2020, OpenTelemetry Authors
//
// Licensed under the Apache License, Version 2.0 (the "License");
// you may not use this file except in compliance with the License.
// You may obtain a copy of the License at
//
//      http://www.apache.org/licenses/LICENSE-2.0
//
// Unless required by applicable law or agreed to in writing, software
// distributed under the License is distributed on an "AS IS" BASIS,
// WITHOUT WARRANTIES OR CONDITIONS OF ANY KIND, either express or implied.
// See the License for the specific language governing permissions and
// limitations under the License.

package awsemfexporter

import (
	"io/ioutil"
	"sort"
	"strings"
	"testing"
	"time"

	commonpb "github.com/census-instrumentation/opencensus-proto/gen-go/agent/common/v1"
	metricspb "github.com/census-instrumentation/opencensus-proto/gen-go/metrics/v1"
	resourcepb "github.com/census-instrumentation/opencensus-proto/gen-go/resource/v1"
	"github.com/golang/protobuf/ptypes/timestamp"
	"github.com/golang/protobuf/ptypes/wrappers"
	"github.com/stretchr/testify/assert"
	"go.opentelemetry.io/collector/consumer/consumerdata"
	"go.opentelemetry.io/collector/consumer/pdata"
	"go.opentelemetry.io/collector/translator/conventions"
	"go.opentelemetry.io/collector/translator/internaldata"
)

// Asserts whether dimension sets are equal (i.e. has same sets of dimensions)
func assertDimsEqual(t *testing.T, expected, actual [][]string) {
	// Convert to string for easier sorting
	expectedStringified := make([]string, len(expected))
	actualStringified := make([]string, len(actual))
	for i, v := range expected {
		sort.Strings(v)
		expectedStringified[i] = strings.Join(v, ",")
	}
	for i, v := range actual {
		sort.Strings(v)
		actualStringified[i] = strings.Join(v, ",")
	}
	// Sort across dimension sets for equality checking
	sort.Strings(expectedStringified)
	sort.Strings(actualStringified)
	assert.Equal(t, expectedStringified, actualStringified)
}

func TestTranslateOtToCWMetricWithInstrLibrary(t *testing.T) {

	md := createMetricTestData()
	rm := internaldata.OCToMetrics(md).ResourceMetrics().At(0)
	ilms := rm.InstrumentationLibraryMetrics()
	ilm := ilms.At(0)
	ilm.InstrumentationLibrary().InitEmpty()
	ilm.InstrumentationLibrary().SetName("cloudwatch-lib")
	cwm, totalDroppedMetrics := TranslateOtToCWMetric(&rm, ZeroAndSingleDimensionRollup, "")
	assert.Equal(t, 1, totalDroppedMetrics)
	assert.NotNil(t, cwm)
	assert.Equal(t, 5, len(cwm))
	assert.Equal(t, 1, len(cwm[0].Measurements))

	met := cwm[0]

	assert.Equal(t, met.Fields["spanCounter"], 0)
	assert.Equal(t, "myServiceNS/myServiceName", met.Measurements[0].Namespace)
	assert.Equal(t, 4, len(met.Measurements[0].Dimensions))
	dimensionSetOne := met.Measurements[0].Dimensions[0]
	sort.Strings(dimensionSetOne)
	assert.Equal(t, []string{OTellibDimensionKey, "isItAnError", "spanName"}, dimensionSetOne)
	assert.Equal(t, 1, len(met.Measurements[0].Metrics))
	assert.Equal(t, "spanCounter", met.Measurements[0].Metrics[0]["Name"])
	assert.Equal(t, "Count", met.Measurements[0].Metrics[0]["Unit"])

	dimensionSetTwo := met.Measurements[0].Dimensions[1]
	assert.Equal(t, []string{OTellibDimensionKey}, dimensionSetTwo)

	dimensionSetThree := met.Measurements[0].Dimensions[2]
	sort.Strings(dimensionSetThree)
	assert.Equal(t, []string{OTellibDimensionKey, "spanName"}, dimensionSetThree)

	dimensionSetFour := met.Measurements[0].Dimensions[3]
	sort.Strings(dimensionSetFour)
	assert.Equal(t, []string{OTellibDimensionKey, "isItAnError"}, dimensionSetFour)
}

func TestTranslateOtToCWMetricWithoutInstrLibrary(t *testing.T) {

	md := createMetricTestData()
	rm := internaldata.OCToMetrics(md).ResourceMetrics().At(0)
	cwm, totalDroppedMetrics := TranslateOtToCWMetric(&rm, ZeroAndSingleDimensionRollup, "")
	assert.Equal(t, 1, totalDroppedMetrics)
	assert.NotNil(t, cwm)
	assert.Equal(t, 5, len(cwm))
	assert.Equal(t, 1, len(cwm[0].Measurements))

	met := cwm[0]
	assert.NotContains(t, met.Fields, OTellibDimensionKey)
	assert.Equal(t, met.Fields["spanCounter"], 0)

	assert.Equal(t, "myServiceNS/myServiceName", met.Measurements[0].Namespace)
	assert.Equal(t, 4, len(met.Measurements[0].Dimensions))
	dimensionSetOne := met.Measurements[0].Dimensions[0]
	sort.Strings(dimensionSetOne)
	assert.Equal(t, []string{"isItAnError", "spanName"}, dimensionSetOne)
	assert.Equal(t, 1, len(met.Measurements[0].Metrics))
	assert.Equal(t, "spanCounter", met.Measurements[0].Metrics[0]["Name"])
	assert.Equal(t, "Count", met.Measurements[0].Metrics[0]["Unit"])

	// zero dimension metric
	dimensionSetTwo := met.Measurements[0].Dimensions[1]
	assert.Equal(t, []string{}, dimensionSetTwo)

	dimensionSetThree := met.Measurements[0].Dimensions[2]
	sort.Strings(dimensionSetTwo)
	assert.Equal(t, []string{"spanName"}, dimensionSetThree)

	dimensionSetFour := met.Measurements[0].Dimensions[3]
	sort.Strings(dimensionSetFour)
	assert.Equal(t, []string{"isItAnError"}, dimensionSetFour)
}

func TestTranslateOtToCWMetricWithNameSpace(t *testing.T) {
	md := consumerdata.MetricsData{
		Node: &commonpb.Node{
			LibraryInfo: &commonpb.LibraryInfo{ExporterVersion: "SomeVersion"},
		},
		Resource: &resourcepb.Resource{
			Labels: map[string]string{
				conventions.AttributeServiceName: "myServiceName",
			},
		},
		Metrics: []*metricspb.Metric{},
	}
	rm := internaldata.OCToMetrics(md).ResourceMetrics().At(0)
	cwm, totalDroppedMetrics := TranslateOtToCWMetric(&rm, ZeroAndSingleDimensionRollup, "")
	assert.Equal(t, 0, totalDroppedMetrics)
	assert.Nil(t, cwm)
	assert.Equal(t, 0, len(cwm))
	md = consumerdata.MetricsData{
		Node: &commonpb.Node{
			LibraryInfo: &commonpb.LibraryInfo{ExporterVersion: "SomeVersion"},
		},
		Resource: &resourcepb.Resource{
			Labels: map[string]string{
				conventions.AttributeServiceNamespace: "myServiceNS",
			},
		},
		Metrics: []*metricspb.Metric{
			{
				MetricDescriptor: &metricspb.MetricDescriptor{
					Name:        "spanCounter",
					Description: "Counting all the spans",
					Unit:        "Count",
					Type:        metricspb.MetricDescriptor_CUMULATIVE_INT64,
					LabelKeys: []*metricspb.LabelKey{
						{Key: "spanName"},
						{Key: "isItAnError"},
					},
				},
				Timeseries: []*metricspb.TimeSeries{
					{
						LabelValues: []*metricspb.LabelValue{
							{Value: "testSpan", HasValue: true},
							{Value: "false", HasValue: true},
						},
						Points: []*metricspb.Point{
							{
								Timestamp: &timestamp.Timestamp{
									Seconds: 100,
								},
								Value: &metricspb.Point_Int64Value{
									Int64Value: 1,
								},
							},
						},
					},
				},
			},
			{
				MetricDescriptor: &metricspb.MetricDescriptor{
					Name:        "spanCounter",
					Description: "Counting all the spans",
					Unit:        "Count",
					Type:        metricspb.MetricDescriptor_CUMULATIVE_INT64,
				},
				Timeseries: []*metricspb.TimeSeries{},
			},
			{
				MetricDescriptor: &metricspb.MetricDescriptor{
					Name:        "spanGaugeCounter",
					Description: "Counting all the spans",
					Unit:        "Count",
					Type:        metricspb.MetricDescriptor_GAUGE_INT64,
				},
				Timeseries: []*metricspb.TimeSeries{},
			},
			{
				MetricDescriptor: &metricspb.MetricDescriptor{
					Name:        "spanGaugeDoubleCounter",
					Description: "Counting all the spans",
					Unit:        "Count",
					Type:        metricspb.MetricDescriptor_GAUGE_DOUBLE,
				},
				Timeseries: []*metricspb.TimeSeries{},
			},
			{
				MetricDescriptor: &metricspb.MetricDescriptor{
					Name:        "spanDoubleCounter",
					Description: "Counting all the spans",
					Unit:        "Count",
					Type:        metricspb.MetricDescriptor_CUMULATIVE_DOUBLE,
				},
				Timeseries: []*metricspb.TimeSeries{},
			},
			{
				MetricDescriptor: &metricspb.MetricDescriptor{
					Name:        "spanDoubleCounter",
					Description: "Counting all the spans",
					Unit:        "Count",
					Type:        metricspb.MetricDescriptor_CUMULATIVE_DISTRIBUTION,
				},
				Timeseries: []*metricspb.TimeSeries{},
			},
		},
	}
	rm = internaldata.OCToMetrics(md).ResourceMetrics().At(0)
	cwm, totalDroppedMetrics = TranslateOtToCWMetric(&rm, ZeroAndSingleDimensionRollup, "")
	assert.Equal(t, 0, totalDroppedMetrics)
	assert.NotNil(t, cwm)
	assert.Equal(t, 1, len(cwm))

	met := cwm[0]
	assert.Equal(t, "myServiceNS", met.Measurements[0].Namespace)
}

func TestTranslateCWMetricToEMF(t *testing.T) {
	cwMeasurement := CwMeasurement{
		Namespace:  "test-emf",
		Dimensions: [][]string{{"OTelLib"}, {"OTelLib", "spanName"}},
		Metrics: []map[string]string{{
			"Name": "spanCounter",
			"Unit": "Count",
		}},
	}
	timestamp := int64(1596151098037)
	fields := make(map[string]interface{})
	fields["OTelLib"] = "cloudwatch-otel"
	fields["spanName"] = "test"
	fields["spanCounter"] = 0

	met := &CWMetrics{
		Timestamp:    timestamp,
		Fields:       fields,
		Measurements: []CwMeasurement{cwMeasurement},
	}
	inputLogEvent := TranslateCWMetricToEMF([]*CWMetrics{met})

	assert.Equal(t, readFromFile("testdata/testTranslateCWMetricToEMF.json"), *inputLogEvent[0].InputLogEvent.Message, "Expect to be equal")
}

func TestGetCWMetrics(t *testing.T) {
	namespace := "Namespace"
	OTelLib := "OTelLib"
	instrumentationLibName := "InstrLibName"

	testCases := []struct {
		testName string
		metric   *metricspb.Metric
		expected []*CWMetrics
	}{
		{
			"Int gauge",
			&metricspb.Metric{
				MetricDescriptor: &metricspb.MetricDescriptor{
					Name: "foo",
					Type: metricspb.MetricDescriptor_GAUGE_INT64,
					Unit: "Count",
					LabelKeys: []*metricspb.LabelKey{
						{Key: "label1"},
						{Key: "label2"},
					},
				},
				Timeseries: []*metricspb.TimeSeries{
					{
						LabelValues: []*metricspb.LabelValue{
							{Value: "value1", HasValue: true},
							{Value: "value2", HasValue: true},
						},
						Points: []*metricspb.Point{
							{
								Value: &metricspb.Point_Int64Value{
									Int64Value: 1,
								},
							},
						},
					},
					{
						LabelValues: []*metricspb.LabelValue{
							{HasValue: false},
							{Value: "value2", HasValue: true},
						},
						Points: []*metricspb.Point{
							{
								Value: &metricspb.Point_Int64Value{
									Int64Value: 3,
								},
							},
						},
					},
				},
			},
			[]*CWMetrics{
				{
					Measurements: []CwMeasurement{
						{
							Namespace: namespace,
							Dimensions: [][]string{
								{"label1", "label2", OTelLib},
							},
							Metrics: []map[string]string{
								{"Name": "foo", "Unit": "Count"},
							},
						},
					},
					Fields: map[string]interface{}{
						OTelLib:  instrumentationLibName,
						"foo":    int64(1),
						"label1": "value1",
						"label2": "value2",
					},
				},
				{
					Measurements: []CwMeasurement{
						{
							Namespace: namespace,
							Dimensions: [][]string{
								{"label2", OTelLib},
							},
							Metrics: []map[string]string{
								{"Name": "foo", "Unit": "Count"},
							},
						},
					},
					Fields: map[string]interface{}{
						OTelLib:  instrumentationLibName,
						"foo":    int64(3),
						"label2": "value2",
					},
				},
			},
		},
		{
			"Double gauge",
			&metricspb.Metric{
				MetricDescriptor: &metricspb.MetricDescriptor{
					Name: "foo",
					Type: metricspb.MetricDescriptor_GAUGE_DOUBLE,
					Unit: "Count",
					LabelKeys: []*metricspb.LabelKey{
						{Key: "label1"},
						{Key: "label2"},
					},
				},
				Timeseries: []*metricspb.TimeSeries{
					{
						LabelValues: []*metricspb.LabelValue{
							{Value: "value1", HasValue: true},
							{Value: "value2", HasValue: true},
						},
						Points: []*metricspb.Point{
							{
								Value: &metricspb.Point_DoubleValue{
									DoubleValue: 0.1,
								},
							},
						},
					},
					{
						LabelValues: []*metricspb.LabelValue{
							{HasValue: false},
							{Value: "value2", HasValue: true},
						},
						Points: []*metricspb.Point{
							{
								Value: &metricspb.Point_DoubleValue{
									DoubleValue: 0.3,
								},
							},
						},
					},
				},
			},
			[]*CWMetrics{
				{
					Measurements: []CwMeasurement{
						{
							Namespace: namespace,
							Dimensions: [][]string{
								{"label1", "label2", OTelLib},
							},
							Metrics: []map[string]string{
								{"Name": "foo", "Unit": "Count"},
							},
						},
					},
					Fields: map[string]interface{}{
						OTelLib:  instrumentationLibName,
						"foo":    0.1,
						"label1": "value1",
						"label2": "value2",
					},
				},
				{
					Measurements: []CwMeasurement{
						{
							Namespace: namespace,
							Dimensions: [][]string{
								{"label2", OTelLib},
							},
							Metrics: []map[string]string{
								{"Name": "foo", "Unit": "Count"},
							},
						},
					},
					Fields: map[string]interface{}{
						OTelLib:  instrumentationLibName,
						"foo":    0.3,
						"label2": "value2",
					},
				},
			},
		},
		{
			"Int sum",
			&metricspb.Metric{
				MetricDescriptor: &metricspb.MetricDescriptor{
					Name: "foo",
					Type: metricspb.MetricDescriptor_CUMULATIVE_INT64,
					Unit: "Count",
					LabelKeys: []*metricspb.LabelKey{
						{Key: "label1"},
						{Key: "label2"},
					},
				},
				Timeseries: []*metricspb.TimeSeries{
					{
						LabelValues: []*metricspb.LabelValue{
							{Value: "value1", HasValue: true},
							{Value: "value2", HasValue: true},
						},
						Points: []*metricspb.Point{
							{
								Value: &metricspb.Point_Int64Value{
									Int64Value: 1,
								},
							},
						},
					},
					{
						LabelValues: []*metricspb.LabelValue{
							{HasValue: false},
							{Value: "value2", HasValue: true},
						},
						Points: []*metricspb.Point{
							{
								Value: &metricspb.Point_Int64Value{
									Int64Value: 3,
								},
							},
						},
					},
				},
			},
			[]*CWMetrics{
				{
					Measurements: []CwMeasurement{
						{
							Namespace: namespace,
							Dimensions: [][]string{
								{"label1", "label2", OTelLib},
							},
							Metrics: []map[string]string{
								{"Name": "foo", "Unit": "Count"},
							},
						},
					},
					Fields: map[string]interface{}{
						OTelLib:  instrumentationLibName,
						"foo":    0,
						"label1": "value1",
						"label2": "value2",
					},
				},
				{
					Measurements: []CwMeasurement{
						{
							Namespace: namespace,
							Dimensions: [][]string{
								{"label2", OTelLib},
							},
							Metrics: []map[string]string{
								{"Name": "foo", "Unit": "Count"},
							},
						},
					},
					Fields: map[string]interface{}{
						OTelLib:  instrumentationLibName,
						"foo":    0,
						"label2": "value2",
					},
				},
			},
		},
		{
			"Double sum",
			&metricspb.Metric{
				MetricDescriptor: &metricspb.MetricDescriptor{
					Name: "foo",
					Type: metricspb.MetricDescriptor_CUMULATIVE_DOUBLE,
					Unit: "Count",
					LabelKeys: []*metricspb.LabelKey{
						{Key: "label1"},
						{Key: "label2"},
					},
				},
				Timeseries: []*metricspb.TimeSeries{
					{
						LabelValues: []*metricspb.LabelValue{
							{Value: "value1", HasValue: true},
							{Value: "value2", HasValue: true},
						},
						Points: []*metricspb.Point{
							{
								Value: &metricspb.Point_DoubleValue{
									DoubleValue: 0.1,
								},
							},
						},
					},
					{
						LabelValues: []*metricspb.LabelValue{
							{HasValue: false},
							{Value: "value2", HasValue: true},
						},
						Points: []*metricspb.Point{
							{
								Value: &metricspb.Point_DoubleValue{
									DoubleValue: 0.3,
								},
							},
						},
					},
				},
			},
			[]*CWMetrics{
				{
					Measurements: []CwMeasurement{
						{
							Namespace: namespace,
							Dimensions: [][]string{
								{"label1", "label2", OTelLib},
							},
							Metrics: []map[string]string{
								{"Name": "foo", "Unit": "Count"},
							},
						},
					},
					Fields: map[string]interface{}{
						OTelLib:  instrumentationLibName,
						"foo":    0,
						"label1": "value1",
						"label2": "value2",
					},
				},
				{
					Measurements: []CwMeasurement{
						{
							Namespace: namespace,
							Dimensions: [][]string{
								{"label2", OTelLib},
							},
							Metrics: []map[string]string{
								{"Name": "foo", "Unit": "Count"},
							},
						},
					},
					Fields: map[string]interface{}{
						OTelLib:  instrumentationLibName,
						"foo":    0,
						"label2": "value2",
					},
				},
			},
		},
		{
			"Double histogram",
			&metricspb.Metric{
				MetricDescriptor: &metricspb.MetricDescriptor{
					Name: "foo",
					Type: metricspb.MetricDescriptor_CUMULATIVE_DISTRIBUTION,
					Unit: "Seconds",
					LabelKeys: []*metricspb.LabelKey{
						{Key: "label1"},
						{Key: "label2"},
					},
				},
				Timeseries: []*metricspb.TimeSeries{
					{
						LabelValues: []*metricspb.LabelValue{
							{Value: "value1", HasValue: true},
							{Value: "value2", HasValue: true},
						},
						Points: []*metricspb.Point{
							{
								Value: &metricspb.Point_DistributionValue{
									DistributionValue: &metricspb.DistributionValue{
										Sum:   15.0,
										Count: 5,
										BucketOptions: &metricspb.DistributionValue_BucketOptions{
											Type: &metricspb.DistributionValue_BucketOptions_Explicit_{
												Explicit: &metricspb.DistributionValue_BucketOptions_Explicit{
													Bounds: []float64{0, 10},
												},
											},
										},
										Buckets: []*metricspb.DistributionValue_Bucket{
											{
												Count: 0,
											},
											{
												Count: 4,
											},
											{
												Count: 1,
											},
										},
									},
								},
							},
						},
					},
					{
						LabelValues: []*metricspb.LabelValue{
							{HasValue: false},
							{Value: "value2", HasValue: true},
						},
						Points: []*metricspb.Point{
							{
								Value: &metricspb.Point_DistributionValue{
									DistributionValue: &metricspb.DistributionValue{
										Sum:   35.0,
										Count: 18,
										BucketOptions: &metricspb.DistributionValue_BucketOptions{
											Type: &metricspb.DistributionValue_BucketOptions_Explicit_{
												Explicit: &metricspb.DistributionValue_BucketOptions_Explicit{
													Bounds: []float64{0, 10},
												},
											},
										},
										Buckets: []*metricspb.DistributionValue_Bucket{
											{
												Count: 5,
											},
											{
												Count: 6,
											},
											{
												Count: 7,
											},
										},
									},
								},
							},
						},
					},
				},
			},
			[]*CWMetrics{
				{
					Measurements: []CwMeasurement{
						{
							Namespace: namespace,
							Dimensions: [][]string{
								{"label1", "label2", OTelLib},
							},
							Metrics: []map[string]string{
								{"Name": "foo", "Unit": "Seconds"},
							},
						},
					},
					Fields: map[string]interface{}{
						OTelLib: instrumentationLibName,
						"foo": &CWMetricStats{
							Min:   0,
							Max:   10,
							Sum:   15.0,
							Count: 5,
						},
						"label1": "value1",
						"label2": "value2",
					},
				},
				{
					Measurements: []CwMeasurement{
						{
							Namespace: namespace,
							Dimensions: [][]string{
								{"label2", OTelLib},
							},
							Metrics: []map[string]string{
								{"Name": "foo", "Unit": "Seconds"},
							},
						},
					},
					Fields: map[string]interface{}{
						OTelLib: instrumentationLibName,
						"foo": &CWMetricStats{
							Min:   0,
							Max:   10,
							Sum:   35.0,
							Count: 18,
						},
						"label2": "value2",
					},
				},
			},
		},
	}

	for _, tc := range testCases {
		t.Run(tc.testName, func(t *testing.T) {
			oc := consumerdata.MetricsData{
				Node: &commonpb.Node{},
				Resource: &resourcepb.Resource{
					Labels: map[string]string{
						conventions.AttributeServiceName:      "myServiceName",
						conventions.AttributeServiceNamespace: "myServiceNS",
					},
				},
				Metrics: []*metricspb.Metric{tc.metric},
			}

			// Retrieve *pdata.Metric
			rms := internaldata.OCToMetrics(oc).ResourceMetrics()
			assert.Equal(t, 1, rms.Len())
			ilms := rms.At(0).InstrumentationLibraryMetrics()
			assert.Equal(t, 1, ilms.Len())
			metrics := ilms.At(0).Metrics()
			assert.Equal(t, 1, metrics.Len())
			metric := metrics.At(0)

			cwMetrics := getCWMetrics(&metric, namespace, instrumentationLibName, "")
			assert.Equal(t, len(tc.expected), len(cwMetrics))

			for i, expected := range tc.expected {
				cwMetric := cwMetrics[i]
				assert.Equal(t, len(expected.Measurements), len(cwMetric.Measurements))
				assert.Equal(t, expected.Measurements, cwMetric.Measurements)
				assert.Equal(t, len(expected.Fields), len(cwMetric.Fields))
				assert.Equal(t, expected.Fields, cwMetric.Fields)
			}
		})
	}
}

func TestBuildCWMetric(t *testing.T) {
	namespace := "Namespace"
	instrLibName := "InstrLibName"
	OTelLib := "OTelLib"
	metricSlice := []map[string]string{
		{
			"Name": "foo",
			"Unit": "",
		},
	}
	metric := pdata.NewMetric()
	metric.InitEmpty()
	metric.SetName("foo")

	t.Run("Int gauge", func(t *testing.T) {
		metric.SetDataType(pdata.MetricDataTypeIntGauge)
		dp := pdata.NewIntDataPoint()
		dp.InitEmpty()
		dp.LabelsMap().InitFromMap(map[string]string{
			"label1": "value1",
		})
		dp.SetValue(int64(-17))

		cwMetric := buildCWMetric(dp, &metric, namespace, metricSlice, instrLibName, "")

		assert.NotNil(t, cwMetric)
		assert.Equal(t, 1, len(cwMetric.Measurements))
		expectedMeasurement := CwMeasurement{
			Namespace:  namespace,
			Dimensions: [][]string{{"label1", OTelLib}},
			Metrics:    metricSlice,
		}
		assert.Equal(t, expectedMeasurement, cwMetric.Measurements[0])
		expectedFields := map[string]interface{}{
			OTelLib:  instrLibName,
			"foo":    int64(-17),
			"label1": "value1",
		}
		assert.Equal(t, expectedFields, cwMetric.Fields)
	})

	t.Run("Double gauge", func(t *testing.T) {
		metric.SetDataType(pdata.MetricDataTypeDoubleGauge)
		dp := pdata.NewDoubleDataPoint()
		dp.InitEmpty()
		dp.LabelsMap().InitFromMap(map[string]string{
			"label1": "value1",
		})
		dp.SetValue(0.3)

		cwMetric := buildCWMetric(dp, &metric, namespace, metricSlice, instrLibName, "")

		assert.NotNil(t, cwMetric)
		assert.Equal(t, 1, len(cwMetric.Measurements))
		expectedMeasurement := CwMeasurement{
			Namespace:  namespace,
			Dimensions: [][]string{{"label1", OTelLib}},
			Metrics:    metricSlice,
		}
		assert.Equal(t, expectedMeasurement, cwMetric.Measurements[0])
		expectedFields := map[string]interface{}{
			OTelLib:  instrLibName,
			"foo":    0.3,
			"label1": "value1",
		}
		assert.Equal(t, expectedFields, cwMetric.Fields)
	})

	t.Run("Int sum", func(t *testing.T) {
		metric.SetDataType(pdata.MetricDataTypeIntSum)
		metric.IntSum().InitEmpty()
		metric.IntSum().SetAggregationTemporality(pdata.AggregationTemporalityCumulative)
		dp := pdata.NewIntDataPoint()
		dp.InitEmpty()
		dp.LabelsMap().InitFromMap(map[string]string{
			"label1": "value1",
		})
		dp.SetValue(int64(-17))

		cwMetric := buildCWMetric(dp, &metric, namespace, metricSlice, instrLibName, "")

		assert.NotNil(t, cwMetric)
		assert.Equal(t, 1, len(cwMetric.Measurements))
		expectedMeasurement := CwMeasurement{
			Namespace:  namespace,
			Dimensions: [][]string{{"label1", OTelLib}},
			Metrics:    metricSlice,
		}
		assert.Equal(t, expectedMeasurement, cwMetric.Measurements[0])
		expectedFields := map[string]interface{}{
			OTelLib:  instrLibName,
			"foo":    0,
			"label1": "value1",
		}
		assert.Equal(t, expectedFields, cwMetric.Fields)
	})

	t.Run("Double sum", func(t *testing.T) {
		metric.SetDataType(pdata.MetricDataTypeDoubleSum)
		metric.DoubleSum().InitEmpty()
		metric.DoubleSum().SetAggregationTemporality(pdata.AggregationTemporalityCumulative)
		dp := pdata.NewDoubleDataPoint()
		dp.InitEmpty()
		dp.LabelsMap().InitFromMap(map[string]string{
			"label1": "value1",
		})
		dp.SetValue(0.3)

		cwMetric := buildCWMetric(dp, &metric, namespace, metricSlice, instrLibName, "")

		assert.NotNil(t, cwMetric)
		assert.Equal(t, 1, len(cwMetric.Measurements))
		expectedMeasurement := CwMeasurement{
			Namespace:  namespace,
			Dimensions: [][]string{{"label1", OTelLib}},
			Metrics:    metricSlice,
		}
		assert.Equal(t, expectedMeasurement, cwMetric.Measurements[0])
		expectedFields := map[string]interface{}{
			OTelLib:  instrLibName,
			"foo":    0,
			"label1": "value1",
		}
		assert.Equal(t, expectedFields, cwMetric.Fields)
	})

	t.Run("Double histogram", func(t *testing.T) {
		metric.SetDataType(pdata.MetricDataTypeDoubleHistogram)
		dp := pdata.NewDoubleHistogramDataPoint()
		dp.InitEmpty()
		dp.LabelsMap().InitFromMap(map[string]string{
			"label1": "value1",
		})
		dp.SetCount(uint64(17))
		dp.SetSum(float64(17.13))
		dp.SetBucketCounts([]uint64{1, 2, 3})
		dp.SetExplicitBounds([]float64{1, 2, 3})

		cwMetric := buildCWMetric(dp, &metric, namespace, metricSlice, instrLibName, "")

		assert.NotNil(t, cwMetric)
		assert.Equal(t, 1, len(cwMetric.Measurements))
		expectedMeasurement := CwMeasurement{
			Namespace:  namespace,
			Dimensions: [][]string{{"label1", OTelLib}},
			Metrics:    metricSlice,
		}
		assert.Equal(t, expectedMeasurement, cwMetric.Measurements[0])
		expectedFields := map[string]interface{}{
			OTelLib: instrLibName,
			"foo": &CWMetricStats{
				Min:   1,
				Max:   3,
				Sum:   17.13,
				Count: 17,
			},
			"label1": "value1",
		}
		assert.Equal(t, expectedFields, cwMetric.Fields)
	})
<<<<<<< HEAD

=======
>>>>>>> b0609985
	t.Run("Invalid datapoint type", func(t *testing.T) {
		metric.SetDataType(pdata.MetricDataTypeIntGauge)
		dp := pdata.NewIntHistogramDataPoint()
		dp.InitEmpty()

		cwMetric := buildCWMetric(dp, &metric, namespace, metricSlice, instrLibName, "")
		assert.Nil(t, cwMetric)
	})
}

func TestCreateDimensions(t *testing.T) {
	OTelLib := "OTelLib"
	testCases := []struct {
		testName string
		labels   map[string]string
		dims     [][]string
	}{
		{
			"single label",
			map[string]string{"a": "foo"},
			[][]string{
				{"a", OTelLib},
				{OTelLib},
			},
		},
		{
			"multiple labels",
			map[string]string{"a": "foo", "b": "bar"},
			[][]string{
				{"a", "b", OTelLib},
				{OTelLib},
				{OTelLib, "a"},
				{OTelLib, "b"},
			},
		},
		{
			"no labels",
			map[string]string{},
			[][]string{
				{OTelLib},
			},
		},
	}

	for _, tc := range testCases {
		t.Run(tc.testName, func(t *testing.T) {
			dp := pdata.NewIntDataPoint()
			dp.InitEmpty()
			dp.LabelsMap().InitFromMap(tc.labels)
			dimensions, fields := createDimensions(dp, OTelLib, ZeroAndSingleDimensionRollup)

			assertDimsEqual(t, tc.dims, dimensions)

			expectedFields := make(map[string]interface{})
			for k, v := range tc.labels {
				expectedFields[k] = v
			}
			expectedFields[OTellibDimensionKey] = OTelLib

			assert.Equal(t, expectedFields, fields)
		})
	}

}

func TestCalculateRate(t *testing.T) {
	prevValue := int64(0)
	curValue := int64(10)
	fields := make(map[string]interface{})
	fields["OTelLib"] = "cloudwatch-otel"
	fields["spanName"] = "test"
	fields["spanCounter"] = prevValue
	fields["type"] = "Int64"
	prevTime := time.Now().UnixNano() / int64(time.Millisecond)
	curTime := time.Unix(0, prevTime*int64(time.Millisecond)).Add(time.Second*10).UnixNano() / int64(time.Millisecond)
	rate := calculateRate(fields, prevValue, prevTime)
	assert.Equal(t, 0, rate)
	rate = calculateRate(fields, curValue, curTime)
	assert.Equal(t, int64(1), rate)

	prevDoubleValue := 0.0
	curDoubleValue := 5.0
	fields["type"] = "Float64"
	rate = calculateRate(fields, prevDoubleValue, prevTime)
	assert.Equal(t, 0, rate)
	rate = calculateRate(fields, curDoubleValue, curTime)
	assert.Equal(t, 0.5, rate)
}

func readFromFile(filename string) string {
	data, err := ioutil.ReadFile(filename)
	if err != nil {
		panic(err)
	}
	str := string(data)
	return str
}

func createMetricTestData() consumerdata.MetricsData {
	return consumerdata.MetricsData{
		Node: &commonpb.Node{
			LibraryInfo: &commonpb.LibraryInfo{ExporterVersion: "SomeVersion"},
		},
		Resource: &resourcepb.Resource{
			Labels: map[string]string{
				conventions.AttributeServiceName:      "myServiceName",
				conventions.AttributeServiceNamespace: "myServiceNS",
			},
		},
		Metrics: []*metricspb.Metric{
			{
				MetricDescriptor: &metricspb.MetricDescriptor{
					Name:        "spanCounter",
					Description: "Counting all the spans",
					Unit:        "Count",
					Type:        metricspb.MetricDescriptor_CUMULATIVE_INT64,
					LabelKeys: []*metricspb.LabelKey{
						{Key: "spanName"},
						{Key: "isItAnError"},
					},
				},
				Timeseries: []*metricspb.TimeSeries{
					{
						LabelValues: []*metricspb.LabelValue{
							{Value: "testSpan", HasValue: true},
							{Value: "false", HasValue: true},
						},
						Points: []*metricspb.Point{
							{
								Timestamp: &timestamp.Timestamp{
									Seconds: 100,
								},
								Value: &metricspb.Point_Int64Value{
									Int64Value: 1,
								},
							},
						},
					},
				},
			},
			{
				MetricDescriptor: &metricspb.MetricDescriptor{
					Name:        "spanGaugeCounter",
					Description: "Counting all the spans",
					Unit:        "Count",
					Type:        metricspb.MetricDescriptor_GAUGE_INT64,
					LabelKeys: []*metricspb.LabelKey{
						{Key: "spanName"},
						{Key: "isItAnError"},
					},
				},
				Timeseries: []*metricspb.TimeSeries{
					{
						LabelValues: []*metricspb.LabelValue{
							{Value: "testSpan", HasValue: true},
							{Value: "false", HasValue: true},
						},
						Points: []*metricspb.Point{
							{
								Timestamp: &timestamp.Timestamp{
									Seconds: 100,
								},
								Value: &metricspb.Point_Int64Value{
									Int64Value: 1,
								},
							},
						},
					},
				},
			},
			{
				MetricDescriptor: &metricspb.MetricDescriptor{
					Name:        "spanDoubleCounter",
					Description: "Counting all the spans",
					Unit:        "Count",
					Type:        metricspb.MetricDescriptor_CUMULATIVE_DOUBLE,
					LabelKeys: []*metricspb.LabelKey{
						{Key: "spanName"},
						{Key: "isItAnError"},
					},
				},
				Timeseries: []*metricspb.TimeSeries{
					{
						LabelValues: []*metricspb.LabelValue{
							{Value: "testSpan", HasValue: true},
							{Value: "false", HasValue: true},
						},
						Points: []*metricspb.Point{
							{
								Timestamp: &timestamp.Timestamp{
									Seconds: 100,
								},
								Value: &metricspb.Point_DoubleValue{
									DoubleValue: 0.1,
								},
							},
						},
					},
				},
			},
			{
				MetricDescriptor: &metricspb.MetricDescriptor{
					Name:        "spanGaugeDoubleCounter",
					Description: "Counting all the spans",
					Unit:        "Count",
					Type:        metricspb.MetricDescriptor_GAUGE_DOUBLE,
					LabelKeys: []*metricspb.LabelKey{
						{Key: "spanName"},
						{Key: "isItAnError"},
					},
				},
				Timeseries: []*metricspb.TimeSeries{
					{
						LabelValues: []*metricspb.LabelValue{
							{Value: "testSpan", HasValue: true},
							{Value: "false", HasValue: true},
						},
						Points: []*metricspb.Point{
							{
								Timestamp: &timestamp.Timestamp{
									Seconds: 100,
								},
								Value: &metricspb.Point_DoubleValue{
									DoubleValue: 0.1,
								},
							},
						},
					},
				},
			},
			{
				MetricDescriptor: &metricspb.MetricDescriptor{
					Name:        "spanTimer",
					Description: "How long the spans take",
					Unit:        "Seconds",
					Type:        metricspb.MetricDescriptor_CUMULATIVE_DISTRIBUTION,
					LabelKeys: []*metricspb.LabelKey{
						{Key: "spanName"},
					},
				},
				Timeseries: []*metricspb.TimeSeries{
					{
						LabelValues: []*metricspb.LabelValue{
							{Value: "testSpan", HasValue: true},
						},
						Points: []*metricspb.Point{
							{
								Timestamp: &timestamp.Timestamp{
									Seconds: 100,
								},
								Value: &metricspb.Point_DistributionValue{
									DistributionValue: &metricspb.DistributionValue{
										Sum:   15.0,
										Count: 5,
										BucketOptions: &metricspb.DistributionValue_BucketOptions{
											Type: &metricspb.DistributionValue_BucketOptions_Explicit_{
												Explicit: &metricspb.DistributionValue_BucketOptions_Explicit{
													Bounds: []float64{0, 10},
												},
											},
										},
										Buckets: []*metricspb.DistributionValue_Bucket{
											{
												Count: 0,
											},
											{
												Count: 4,
											},
											{
												Count: 1,
											},
										},
									},
								},
							},
						},
					},
				},
			},
			{
				MetricDescriptor: &metricspb.MetricDescriptor{
					Name:        "spanTimer",
					Description: "How long the spans take",
					Unit:        "Seconds",
					Type:        metricspb.MetricDescriptor_SUMMARY,
					LabelKeys: []*metricspb.LabelKey{
						{Key: "spanName"},
					},
				},
				Timeseries: []*metricspb.TimeSeries{
					{
						LabelValues: []*metricspb.LabelValue{
							{Value: "testSpan"},
						},
						Points: []*metricspb.Point{
							{
								Timestamp: &timestamp.Timestamp{
									Seconds: 100,
								},
								Value: &metricspb.Point_SummaryValue{
									SummaryValue: &metricspb.SummaryValue{
										Sum: &wrappers.DoubleValue{
											Value: 15.0,
										},
										Count: &wrappers.Int64Value{
											Value: 5,
										},
										Snapshot: &metricspb.SummaryValue_Snapshot{
											PercentileValues: []*metricspb.SummaryValue_Snapshot_ValueAtPercentile{{
												Percentile: 0,
												Value:      1,
											},
												{
													Percentile: 100,
													Value:      5,
												}},
										},
									},
								},
							},
						},
					},
				},
			},
		},
	}
}

func TestNeedsCalculateRate(t *testing.T) {
	metric := pdata.NewMetric()
	metric.InitEmpty()
	metric.SetDataType(pdata.MetricDataTypeIntGauge)
	assert.False(t, needsCalculateRate(&metric))
	metric.SetDataType(pdata.MetricDataTypeDoubleGauge)
	assert.False(t, needsCalculateRate(&metric))

	metric.SetDataType(pdata.MetricDataTypeIntHistogram)
	assert.False(t, needsCalculateRate(&metric))
	metric.SetDataType(pdata.MetricDataTypeDoubleHistogram)
	assert.False(t, needsCalculateRate(&metric))

	metric.SetDataType(pdata.MetricDataTypeIntSum)
	metric.IntSum().InitEmpty()
	metric.IntSum().SetAggregationTemporality(pdata.AggregationTemporalityCumulative)
	assert.True(t, needsCalculateRate(&metric))
	metric.IntSum().SetAggregationTemporality(pdata.AggregationTemporalityDelta)
	assert.False(t, needsCalculateRate(&metric))

	metric.SetDataType(pdata.MetricDataTypeDoubleSum)
	metric.DoubleSum().InitEmpty()
	metric.DoubleSum().SetAggregationTemporality(pdata.AggregationTemporalityCumulative)
	assert.True(t, needsCalculateRate(&metric))
	metric.DoubleSum().SetAggregationTemporality(pdata.AggregationTemporalityDelta)
	assert.False(t, needsCalculateRate(&metric))
}

func BenchmarkTranslateOtToCWMetricWithInstrLibrary(b *testing.B) {
	md := createMetricTestData()
	rm := internaldata.OCToMetrics(md).ResourceMetrics().At(0)
	ilms := rm.InstrumentationLibraryMetrics()
	ilm := ilms.At(0)
	ilm.InstrumentationLibrary().InitEmpty()
	ilm.InstrumentationLibrary().SetName("cloudwatch-lib")

	b.ResetTimer()
	for n := 0; n < b.N; n++ {
		TranslateOtToCWMetric(&rm, ZeroAndSingleDimensionRollup, "")
	}
}

func BenchmarkTranslateOtToCWMetricWithoutInstrLibrary(b *testing.B) {
	md := createMetricTestData()
	rm := internaldata.OCToMetrics(md).ResourceMetrics().At(0)

	b.ResetTimer()
	for n := 0; n < b.N; n++ {
		TranslateOtToCWMetric(&rm, ZeroAndSingleDimensionRollup, "")
	}
}

func BenchmarkTranslateOtToCWMetricWithNamespace(b *testing.B) {
	md := consumerdata.MetricsData{
		Node: &commonpb.Node{
			LibraryInfo: &commonpb.LibraryInfo{ExporterVersion: "SomeVersion"},
		},
		Resource: &resourcepb.Resource{
			Labels: map[string]string{
				conventions.AttributeServiceName: "myServiceName",
			},
		},
		Metrics: []*metricspb.Metric{},
	}
	rm := internaldata.OCToMetrics(md).ResourceMetrics().At(0)

	b.ResetTimer()
	for n := 0; n < b.N; n++ {
		TranslateOtToCWMetric(&rm, ZeroAndSingleDimensionRollup, "")
	}
}

func BenchmarkTranslateCWMetricToEMF(b *testing.B) {
	cwMeasurement := CwMeasurement{
		Namespace:  "test-emf",
		Dimensions: [][]string{{"OTelLib"}, {"OTelLib", "spanName"}},
		Metrics: []map[string]string{{
			"Name": "spanCounter",
			"Unit": "Count",
		}},
	}
	timestamp := int64(1596151098037)
	fields := make(map[string]interface{})
	fields["OTelLib"] = "cloudwatch-otel"
	fields["spanName"] = "test"
	fields["spanCounter"] = 0

	met := &CWMetrics{
		Timestamp:    timestamp,
		Fields:       fields,
		Measurements: []CwMeasurement{cwMeasurement},
	}

	b.ResetTimer()
	for n := 0; n < b.N; n++ {
		TranslateCWMetricToEMF([]*CWMetrics{met})
	}
}<|MERGE_RESOLUTION|>--- conflicted
+++ resolved
@@ -930,10 +930,7 @@
 		}
 		assert.Equal(t, expectedFields, cwMetric.Fields)
 	})
-<<<<<<< HEAD
-
-=======
->>>>>>> b0609985
+
 	t.Run("Invalid datapoint type", func(t *testing.T) {
 		metric.SetDataType(pdata.MetricDataTypeIntGauge)
 		dp := pdata.NewIntHistogramDataPoint()
