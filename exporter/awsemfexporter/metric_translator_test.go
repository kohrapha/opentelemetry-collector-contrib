--- conflicted
+++ resolved
@@ -775,11 +775,7 @@
 	instrLibName := "InstrLibName"
 	OTelLib := "OTelLib"
 	metricSlice := []map[string]string{
-<<<<<<< HEAD
-		map[string]string{
-=======
 		{
->>>>>>> d9278122
 			"Name": "foo",
 			"Unit": "",
 		},
@@ -802,15 +798,9 @@
 		assert.NotNil(t, cwMetric)
 		assert.Equal(t, 1, len(cwMetric.Measurements))
 		expectedMeasurement := CwMeasurement{
-<<<<<<< HEAD
-			Namespace: namespace,
-			Dimensions: [][]string{{"label1", OTelLib}},
-			Metrics: metricSlice,
-=======
 			Namespace:  namespace,
 			Dimensions: [][]string{{"label1", OTelLib}},
 			Metrics:    metricSlice,
->>>>>>> d9278122
 		}
 		assert.Equal(t, expectedMeasurement, cwMetric.Measurements[0])
 		expectedFields := map[string]interface{}{
@@ -835,15 +825,9 @@
 		assert.NotNil(t, cwMetric)
 		assert.Equal(t, 1, len(cwMetric.Measurements))
 		expectedMeasurement := CwMeasurement{
-<<<<<<< HEAD
-			Namespace: namespace,
-			Dimensions: [][]string{{"label1", OTelLib}},
-			Metrics: metricSlice,
-=======
 			Namespace:  namespace,
 			Dimensions: [][]string{{"label1", OTelLib}},
 			Metrics:    metricSlice,
->>>>>>> d9278122
 		}
 		assert.Equal(t, expectedMeasurement, cwMetric.Measurements[0])
 		expectedFields := map[string]interface{}{
@@ -870,15 +854,9 @@
 		assert.NotNil(t, cwMetric)
 		assert.Equal(t, 1, len(cwMetric.Measurements))
 		expectedMeasurement := CwMeasurement{
-<<<<<<< HEAD
-			Namespace: namespace,
-			Dimensions: [][]string{{"label1", OTelLib}},
-			Metrics: metricSlice,
-=======
 			Namespace:  namespace,
 			Dimensions: [][]string{{"label1", OTelLib}},
 			Metrics:    metricSlice,
->>>>>>> d9278122
 		}
 		assert.Equal(t, expectedMeasurement, cwMetric.Measurements[0])
 		expectedFields := map[string]interface{}{
@@ -905,15 +883,9 @@
 		assert.NotNil(t, cwMetric)
 		assert.Equal(t, 1, len(cwMetric.Measurements))
 		expectedMeasurement := CwMeasurement{
-<<<<<<< HEAD
-			Namespace: namespace,
-			Dimensions: [][]string{{"label1", OTelLib}},
-			Metrics: metricSlice,
-=======
 			Namespace:  namespace,
 			Dimensions: [][]string{{"label1", OTelLib}},
 			Metrics:    metricSlice,
->>>>>>> d9278122
 		}
 		assert.Equal(t, expectedMeasurement, cwMetric.Measurements[0])
 		expectedFields := map[string]interface{}{
@@ -941,16 +913,6 @@
 		assert.NotNil(t, cwMetric)
 		assert.Equal(t, 1, len(cwMetric.Measurements))
 		expectedMeasurement := CwMeasurement{
-<<<<<<< HEAD
-			Namespace: namespace,
-			Dimensions: [][]string{{"label1", OTelLib}},
-			Metrics: metricSlice,
-		}
-		assert.Equal(t, expectedMeasurement, cwMetric.Measurements[0])
-		expectedFields := map[string]interface{}{
-			OTelLib:  instrLibName,
-			"foo":    &CWMetricStats{
-=======
 			Namespace:  namespace,
 			Dimensions: [][]string{{"label1", OTelLib}},
 			Metrics:    metricSlice,
@@ -959,7 +921,6 @@
 		expectedFields := map[string]interface{}{
 			OTelLib: instrLibName,
 			"foo": &CWMetricStats{
->>>>>>> d9278122
 				Min:   1,
 				Max:   3,
 				Sum:   17.13,
@@ -969,11 +930,6 @@
 		}
 		assert.Equal(t, expectedFields, cwMetric.Fields)
 	})
-<<<<<<< HEAD
-	
-=======
-
->>>>>>> d9278122
 	t.Run("Invalid datapoint type", func(t *testing.T) {
 		metric.SetDataType(pdata.MetricDataTypeIntGauge)
 		dp := pdata.NewIntHistogramDataPoint()
@@ -1018,37 +974,6 @@
 		},
 	}
 
-<<<<<<< HEAD
-	sliceSorter := func(slice [][]string) func(a, b int) bool {
-		stringified := make([]string, len(slice))
-		for i, v := range slice {
-			stringified[i] = strings.Join(v, ",")
-		}
-		return func(i, j int) bool {
-			return stringified[i] > stringified[j]
-		}
-	}
-
-	for _, tc := range testCases {
-		dp := pdata.NewIntDataPoint()
-		dp.InitEmpty()
-		dp.LabelsMap().InitFromMap(tc.labels)
-		dimensions, fields := createDimensions(dp, OTelLib, ZeroAndSingleDimensionRollup)
-
-		// Sort slice for equality check
-		sort.Slice(tc.dims, sliceSorter(tc.dims))
-		sort.Slice(dimensions, sliceSorter(dimensions))
-
-		assert.Equal(t, tc.dims, dimensions)
-
-		expectedFields := make(map[string]interface{})
-		for k, v := range tc.labels {
-			expectedFields[k] = v
-		}
-		expectedFields[OTellibDimensionKey] = OTelLib
-
-		assert.Equal(t, expectedFields, fields)
-=======
 	for _, tc := range testCases {
 		t.Run(tc.testName, func(t *testing.T) {
 			dp := pdata.NewIntDataPoint()
@@ -1066,7 +991,6 @@
 
 			assert.Equal(t, expectedFields, fields)
 		})
->>>>>>> d9278122
 	}
 
 }
