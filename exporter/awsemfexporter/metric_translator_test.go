--- conflicted
+++ resolved
@@ -38,25 +38,6 @@
 )
 
 // Asserts whether dimension sets are equal (i.e. has same sets of dimensions)
-<<<<<<< HEAD
-func assertDimsEqual(t *testing.T, dims1, dims2 [][]string) {
-	// Convert to string for easier sorting
-	stringified1 := make([]string, len(dims1))
-	stringified2 := make([]string, len(dims2))
-	for i, v := range dims1 {
-		sort.Strings(v)
-		stringified1[i] = strings.Join(v, ",")
-	}
-	for i, v := range dims2 {
-		sort.Strings(v)
-		stringified2[i] = strings.Join(v, ",")
-	}
-	// Sort across dimension sets for equality checking
-	sort.Strings(stringified1)
-	sort.Strings(stringified2)
-	assert.Equal(t, stringified1, stringified2)
-}
-=======
 func assertDimsEqual(t *testing.T, expected, actual [][]string) {
 	// Convert to string for easier sorting
 	expectedStringified := make([]string, len(expected))
@@ -74,9 +55,6 @@
 	sort.Strings(actualStringified)
 	assert.Equal(t, expectedStringified, actualStringified)
 }
-
-func TestTranslateOtToCWMetricWithInstrLibrary(t *testing.T) {
->>>>>>> b0609985
 
 func TestTranslateOtToCWMetricWithInstrLibrary(t *testing.T) {
 	config := &Config{
@@ -406,12 +384,43 @@
 	assert.Equal(t, readFromFile("testdata/testTranslateCWMetricToEMF.json"), *inputLogEvent[0].InputLogEvent.Message, "Expect to be equal")
 }
 
-<<<<<<< HEAD
-=======
+func TestTranslateCWMetricToEMFNoMeasurements(t *testing.T) {
+	timestamp := int64(1596151098037)
+	fields := make(map[string]interface{})
+	fields["OTelLib"] = "cloudwatch-otel"
+	fields["spanName"] = "test"
+	fields["spanCounter"] = 0
+
+	met := &CWMetrics{
+		Timestamp:    timestamp,
+		Fields:       fields,
+		Measurements: nil,
+	}
+	obs, logs := observer.New(zap.WarnLevel)
+	logger := zap.New(obs)
+	inputLogEvent := TranslateCWMetricToEMF([]*CWMetrics{met}, logger)
+	expected := "{\"OTelLib\":\"cloudwatch-otel\",\"spanCounter\":0,\"spanName\":\"test\"}"
+
+	assert.Equal(t, expected, *inputLogEvent[0].InputLogEvent.Message)
+
+	// Check logged warning message
+	fieldsStr, _ := json.Marshal(fields)
+	expectedLogs := []observer.LoggedEntry{{
+		Entry:   zapcore.Entry{Level: zap.WarnLevel, Message: "Dropped metric due to no matching metric declarations"},
+		Context: []zapcore.Field{zap.String("labels", string(fieldsStr))},
+	}}
+	assert.Equal(t, 1, logs.Len())
+	assert.Equal(t, expectedLogs, logs.AllUntimed())
+}
+
 func TestGetCWMetrics(t *testing.T) {
 	namespace := "Namespace"
 	OTelLib := "OTelLib"
 	instrumentationLibName := "InstrLibName"
+	config := &Config{
+		Namespace: "",
+		DimensionRollupOption: "",
+	}
 
 	testCases := []struct {
 		testName string
@@ -899,7 +908,7 @@
 			assert.Equal(t, 1, metrics.Len())
 			metric := metrics.At(0)
 
-			cwMetrics := getCWMetrics(&metric, namespace, instrumentationLibName, "")
+			cwMetrics := getCWMetrics(&metric, namespace, instrumentationLibName, config)
 			assert.Equal(t, len(tc.expected), len(cwMetrics))
 
 			for i, expected := range tc.expected {
@@ -923,6 +932,12 @@
 			"Unit": "",
 		},
 	}
+	config := &Config{
+		Namespace: "",
+		DimensionRollupOption: "",
+	}
+
+	// Test data types
 	metric := pdata.NewMetric()
 	metric.InitEmpty()
 	metric.SetName("foo")
@@ -936,7 +951,7 @@
 		})
 		dp.SetValue(int64(-17))
 
-		cwMetric := buildCWMetric(dp, &metric, namespace, metricSlice, instrLibName, "")
+		cwMetric := buildCWMetric(dp, &metric, namespace, metricSlice, instrLibName, config)
 
 		assert.NotNil(t, cwMetric)
 		assert.Equal(t, 1, len(cwMetric.Measurements))
@@ -963,7 +978,7 @@
 		})
 		dp.SetValue(0.3)
 
-		cwMetric := buildCWMetric(dp, &metric, namespace, metricSlice, instrLibName, "")
+		cwMetric := buildCWMetric(dp, &metric, namespace, metricSlice, instrLibName, config)
 
 		assert.NotNil(t, cwMetric)
 		assert.Equal(t, 1, len(cwMetric.Measurements))
@@ -992,7 +1007,7 @@
 		})
 		dp.SetValue(int64(-17))
 
-		cwMetric := buildCWMetric(dp, &metric, namespace, metricSlice, instrLibName, "")
+		cwMetric := buildCWMetric(dp, &metric, namespace, metricSlice, instrLibName, config)
 
 		assert.NotNil(t, cwMetric)
 		assert.Equal(t, 1, len(cwMetric.Measurements))
@@ -1021,7 +1036,7 @@
 		})
 		dp.SetValue(0.3)
 
-		cwMetric := buildCWMetric(dp, &metric, namespace, metricSlice, instrLibName, "")
+		cwMetric := buildCWMetric(dp, &metric, namespace, metricSlice, instrLibName, config)
 
 		assert.NotNil(t, cwMetric)
 		assert.Equal(t, 1, len(cwMetric.Measurements))
@@ -1051,7 +1066,7 @@
 		dp.SetBucketCounts([]uint64{1, 2, 3})
 		dp.SetExplicitBounds([]float64{1, 2, 3})
 
-		cwMetric := buildCWMetric(dp, &metric, namespace, metricSlice, instrLibName, "")
+		cwMetric := buildCWMetric(dp, &metric, namespace, metricSlice, instrLibName, config)
 
 		assert.NotNil(t, cwMetric)
 		assert.Equal(t, 1, len(cwMetric.Measurements))
@@ -1073,45 +1088,73 @@
 		}
 		assert.Equal(t, expectedFields, cwMetric.Fields)
 	})
+	
 	t.Run("Invalid datapoint type", func(t *testing.T) {
 		metric.SetDataType(pdata.MetricDataTypeIntGauge)
 		dp := pdata.NewIntHistogramDataPoint()
 		dp.InitEmpty()
 
-		cwMetric := buildCWMetric(dp, &metric, namespace, metricSlice, instrLibName, "")
+		cwMetric := buildCWMetric(dp, &metric, namespace, metricSlice, instrLibName, config)
 		assert.Nil(t, cwMetric)
 	})
-}
-
-func TestCreateDimensions(t *testing.T) {
-	OTelLib := "OTelLib"
+
+	// Test rollup options and labels
 	testCases := []struct {
-		testName string
-		labels   map[string]string
-		dims     [][]string
+		testName 				string
+		labels 					map[string]string
+		dimensionRollupOption 	string
+		expectedDims 			[][]string
 	}{
 		{
-			"single label",
+			"Single label w/ no rollup",
 			map[string]string{"a": "foo"},
+			"",
+			[][]string{
+				{"a", OTelLib},
+			},
+		},
+		{
+			"Single label w/ single rollup",
+			map[string]string{"a": "foo"},
+			SingleDimensionRollupOnly,
+			[][]string{
+				{"a", OTelLib},
+			},
+		},
+		{
+			"Single label w/ zero + single rollup",
+			map[string]string{"a": "foo"},
+			ZeroAndSingleDimensionRollup,
 			[][]string{
 				{"a", OTelLib},
 				{OTelLib},
 			},
 		},
 		{
-			"multiple labels",
-			map[string]string{"a": "foo", "b": "bar"},
+			"Multiple label w/ no rollup",
+			map[string]string{
+				"a": "foo",
+				"b": "bar",
+				"c": "car",
+			},
+			"",
 			[][]string{
-				{"a", "b", OTelLib},
-				{OTelLib},
+				{"a", "b", "c", OTelLib},
+			},
+		},
+		{
+			"Multiple label w/ rollup",
+			map[string]string{
+				"a": "foo",
+				"b": "bar",
+				"c": "car",
+			},
+			ZeroAndSingleDimensionRollup,
+			[][]string{
+				{"a", "b", "c", OTelLib},
 				{OTelLib, "a"},
 				{OTelLib, "b"},
-			},
-		},
-		{
-			"no labels",
-			map[string]string{},
-			[][]string{
+				{OTelLib, "c"},
 				{OTelLib},
 			},
 		},
@@ -1122,408 +1165,562 @@
 			dp := pdata.NewIntDataPoint()
 			dp.InitEmpty()
 			dp.LabelsMap().InitFromMap(tc.labels)
-			dimensions, fields := createDimensions(dp, OTelLib, ZeroAndSingleDimensionRollup)
-
-			assertDimsEqual(t, tc.dims, dimensions)
-
-			expectedFields := make(map[string]interface{})
+			dp.SetValue(int64(-17))
+			config = &Config{
+				Namespace: namespace,
+				DimensionRollupOption: tc.dimensionRollupOption,
+			}
+
+			expectedFields := map[string]interface{}{
+				OTellibDimensionKey: OTelLib,
+				"foo": int64(-17),
+			}
 			for k, v := range tc.labels {
 				expectedFields[k] = v
 			}
-			expectedFields[OTellibDimensionKey] = OTelLib
-
-			assert.Equal(t, expectedFields, fields)
+
+			cwMetric := buildCWMetric(dp, &metric, namespace, metricSlice, OTelLib, config)
+			
+			// Check fields
+			assert.Equal(t, expectedFields, cwMetric.Fields)
+
+			// Check CW measurement
+			assert.Equal(t, 1, len(cwMetric.Measurements))
+			cwMeasurement := cwMetric.Measurements[0]
+			assert.Equal(t, namespace, cwMeasurement.Namespace)
+			assert.Equal(t, metricSlice, cwMeasurement.Metrics)
+			assertDimsEqual(t, tc.expectedDims, cwMeasurement.Dimensions)
 		})
 	}
->>>>>>> b0609985
-
-func TestTranslateCWMetricToEMFNoMeasurements(t *testing.T) {
-	timestamp := int64(1596151098037)
+}
+
+func TestBuildCWMetricWithMetricDeclarations(t *testing.T) {
+	namespace := "Namespace"
+	OTelLib := "OTelLib"
+	metricName := "metric1"
+	metricValue := int64(-17)
+	metric := pdata.NewMetric()
+	metric.InitEmpty()
+	metric.SetName(metricName)
+	metricSlice := []map[string]string{{"Name": metricName}}
+	testCases := []struct {
+		testName 				string
+		labels 					map[string]string
+		metricDeclarations 		[]*MetricDeclaration
+		dimensionRollupOption 	string
+		expectedDims 			[][][]string
+	}{
+		{
+			"Single label w/ no rollup",
+			map[string]string{"a": "foo"},
+			[]*MetricDeclaration{
+				{
+					Dimensions: [][]string{{"a"}},
+					MetricNameSelectors: []string{metricName},
+				},
+			},
+			"",
+			[][][]string{{{"a"}}},
+		},
+		{
+			"Single label + OTelLib w/ no rollup",
+			map[string]string{"a": "foo"},
+			[]*MetricDeclaration{
+				{
+					Dimensions: [][]string{{"a", OTelLib}},
+					MetricNameSelectors: []string{metricName},
+				},
+			},
+			"",
+			[][][]string{{{"a", OTelLib}}},
+		},
+		{
+			"Single label w/ single rollup",
+			map[string]string{"a": "foo"},
+			[]*MetricDeclaration{
+				{
+					Dimensions: [][]string{{"a"}},
+					MetricNameSelectors: []string{metricName},
+				},
+			},
+			SingleDimensionRollupOnly,
+			[][][]string{{{"a"}, {"a", OTelLib}}},
+		},
+		{
+			"Single label w/ zero/single rollup",
+			map[string]string{"a": "foo"},
+			[]*MetricDeclaration{
+				{
+					Dimensions: [][]string{{"a"}},
+					MetricNameSelectors: []string{metricName},
+				},
+			},
+			ZeroAndSingleDimensionRollup,
+			[][][]string{{{"a"}, {"a", OTelLib}, {OTelLib}}},
+		},
+		{
+			"No matching metric name",
+			map[string]string{"a": "foo"},
+			[]*MetricDeclaration{
+				{
+					Dimensions: [][]string{{"a"}},
+					MetricNameSelectors: []string{"invalid"},
+				},
+			},
+			"",
+			nil,
+		},
+		{
+			"multiple labels w/ no rollup",
+			map[string]string{"a": "foo", "b": "bar"},
+			[]*MetricDeclaration{
+				{
+					Dimensions: [][]string{{"a"}},
+					MetricNameSelectors: []string{metricName},
+				},
+			},
+			"",
+			[][][]string{{{"a"}}},
+		},
+		{
+			"multiple labels w/ rollup",
+			map[string]string{"a": "foo", "b": "bar"},
+			[]*MetricDeclaration{
+				{
+					Dimensions: [][]string{{"a"}},
+					MetricNameSelectors: []string{metricName},
+				},
+			},
+			ZeroAndSingleDimensionRollup,
+			[][][]string{{
+				{"a"},
+				{OTelLib, "a"},
+				{OTelLib, "b"},
+				{OTelLib},
+			}},
+		},
+		{
+			"multiple labels + multiple dimensions w/ no rollup",
+			map[string]string{"a": "foo", "b": "bar"},
+			[]*MetricDeclaration{
+				{
+					Dimensions: [][]string{{"a", "b"}, {"b"}},
+					MetricNameSelectors: []string{metricName},
+				},
+			},
+			"",
+			[][][]string{{{"a", "b"}, {"b"}}},
+		},
+		{
+			"multiple labels + multiple dimensions + OTelLib w/ no rollup",
+			map[string]string{"a": "foo", "b": "bar"},
+			[]*MetricDeclaration{
+				{
+					Dimensions: [][]string{{"a", "b"}, {"b", OTelLib}, {OTelLib}},
+					MetricNameSelectors: []string{metricName},
+				},
+			},
+			"",
+			[][][]string{{{"a", "b"}, {"b", OTelLib}, {OTelLib}}},
+		},
+		{
+			"multiple labels + multiple dimensions w/ rollup",
+			map[string]string{"a": "foo", "b": "bar"},
+			[]*MetricDeclaration{
+				{
+					Dimensions: [][]string{{"a", "b"}, {"b"}},
+					MetricNameSelectors: []string{metricName},
+				},
+			},
+			ZeroAndSingleDimensionRollup,
+			[][][]string{{
+				{"a", "b"},
+				{"b"},
+				{OTelLib, "a"},
+				{OTelLib, "b"},
+				{OTelLib},
+			}},
+		},
+		{
+			"multiple labels, multiple dimensions w/ invalid dimension",
+			map[string]string{"a": "foo", "b": "bar"},
+			[]*MetricDeclaration{
+				{
+					Dimensions: [][]string{{"a", "b", "c"}, {"b"}},
+					MetricNameSelectors: []string{metricName},
+				},
+			},
+			ZeroAndSingleDimensionRollup,
+			[][][]string{{
+				{"b"},
+				{OTelLib, "a"},
+				{OTelLib, "b"},
+				{OTelLib},
+			}},
+		},
+		{
+			"multiple labels, multiple dimensions w/ missing dimension",
+			map[string]string{"a": "foo", "b": "bar", "c": "car"},
+			[]*MetricDeclaration{
+				{
+					Dimensions: [][]string{{"a", "b"}, {"b"}},
+					MetricNameSelectors: []string{metricName},
+				},
+			},
+			ZeroAndSingleDimensionRollup,
+			[][][]string{{
+				{"a", "b"},
+				{"b"},
+				{OTelLib, "a"},
+				{OTelLib, "b"},
+				{OTelLib, "c"},
+				{OTelLib},
+			}},
+		},
+		{
+			"multiple metric declarations w/ no rollup",
+			map[string]string{"a": "foo", "b": "bar", "c": "car"},
+			[]*MetricDeclaration{
+				{
+					Dimensions: [][]string{{"a", "b"}, {"b"}},
+					MetricNameSelectors: []string{metricName},
+				},
+				{
+					Dimensions: [][]string{{"a", "c"}, {"b"}, {"c"}},
+					MetricNameSelectors: []string{metricName},
+				},
+				{
+					Dimensions: [][]string{{"a", "d"}, {"b", "c"}},
+					MetricNameSelectors: []string{metricName},
+				},
+			},
+			"",
+			[][][]string{
+				{{"a", "b"}, {"b"}},
+				{{"a", "c"}, {"b"}, {"c"}},
+				{{"b", "c"}},
+			},
+		},
+		{
+			"multiple metric declarations w/ rollup",
+			map[string]string{"a": "foo", "b": "bar", "c": "car"},
+			[]*MetricDeclaration{
+				{
+					Dimensions: [][]string{{"a", "b"}, {"b"}},
+					MetricNameSelectors: []string{metricName},
+				},
+				{
+					Dimensions: [][]string{{"a", "c"}, {"b"}, {"c"}},
+					MetricNameSelectors: []string{metricName},
+				},
+				{
+					Dimensions: [][]string{{"a", "d"}, {"b", "c"}},
+					MetricNameSelectors: []string{metricName},
+				},
+			},
+			ZeroAndSingleDimensionRollup,
+			[][][]string{
+				{
+					{"a", "b"},
+					{"b"},
+					{OTelLib, "a"},
+					{OTelLib, "b"},
+					{OTelLib, "c"},
+					{OTelLib},
+				},
+				{
+					{"a", "c"},
+					{"b"},
+					{"c"},
+					{OTelLib, "a"},
+					{OTelLib, "b"},
+					{OTelLib, "c"},
+					{OTelLib},
+				},
+				{
+					{"b", "c"},
+					{OTelLib, "a"},
+					{OTelLib, "b"},
+					{OTelLib, "c"},
+					{OTelLib},
+				},
+			},
+		},
+		{
+			"remove measurements with no dimensions",
+			map[string]string{"a": "foo", "b": "bar", "c": "car"},
+			[]*MetricDeclaration{
+				{
+					Dimensions: [][]string{{"a", "b"}, {"b"}},
+					MetricNameSelectors: []string{metricName},
+				},
+				{
+					Dimensions: [][]string{{"a", "d"}},
+					MetricNameSelectors: []string{metricName},
+				},
+			},
+			"",
+			[][][]string{
+				{{"a", "b"}, {"b"}},
+			},
+		},
+		{
+			"multiple declarations w/ no dimensions",
+			map[string]string{"a": "foo", "b": "bar", "c": "car"},
+			[]*MetricDeclaration{
+				{
+					Dimensions: [][]string{{"a", "e"}, {"d"}},
+					MetricNameSelectors: []string{metricName},
+				},
+				{
+					Dimensions: [][]string{{"a", "d"}},
+					MetricNameSelectors: []string{metricName},
+				},
+			},
+			"",
+			nil,
+		},
+		{
+			"no labels",
+			map[string]string{},
+			[]*MetricDeclaration{
+				{
+					Dimensions: [][]string{{"a", "b", "c"}, {"b"}},
+					MetricNameSelectors: []string{metricName},
+				},
+			},
+			ZeroAndSingleDimensionRollup,
+			nil,
+		},
+	}
+
+	for _, tc := range testCases {
+		t.Run(tc.testName, func(t *testing.T) {
+			dp := pdata.NewIntDataPoint()
+			dp.InitEmpty()
+			dp.LabelsMap().InitFromMap(tc.labels)
+			dp.SetValue(metricValue)
+			config := &Config{
+				Namespace: namespace,
+				DimensionRollupOption: tc.dimensionRollupOption,
+				MetricDeclarations: tc.metricDeclarations,
+			}
+			logger := zap.NewNop()
+			for _, m := range tc.metricDeclarations {
+				err := m.Init(logger)
+				assert.Nil(t, err)
+			}
+
+			expectedFields := map[string]interface{}{
+				OTellibDimensionKey: OTelLib,
+				metricName: metricValue,
+			}
+			for k, v := range tc.labels {
+				expectedFields[k] = v
+			}
+
+			cwMetric := buildCWMetric(dp, &metric, namespace, metricSlice, OTelLib, config)
+			
+			// Check fields
+			assert.Equal(t, expectedFields, cwMetric.Fields)
+
+			// Check CW measurement
+			assert.Equal(t, len(tc.expectedDims), len(cwMetric.Measurements))
+			for i, dimensions := range tc.expectedDims {
+				cwMeasurement := cwMetric.Measurements[i]
+				assert.Equal(t, namespace, cwMeasurement.Namespace)
+				assert.Equal(t, metricSlice, cwMeasurement.Metrics)
+				assertDimsEqual(t, dimensions, cwMeasurement.Dimensions)
+			}
+		})
+	}
+}
+
+func TestCalculateRate(t *testing.T) {
+	prevValue := int64(0)
+	curValue := int64(10)
 	fields := make(map[string]interface{})
 	fields["OTelLib"] = "cloudwatch-otel"
 	fields["spanName"] = "test"
-	fields["spanCounter"] = 0
-
-	met := &CWMetrics{
-		Timestamp:    timestamp,
-		Fields:       fields,
-		Measurements: nil,
-	}
-	obs, logs := observer.New(zap.WarnLevel)
-	logger := zap.New(obs)
-	inputLogEvent := TranslateCWMetricToEMF([]*CWMetrics{met}, logger)
-	expected := "{\"OTelLib\":\"cloudwatch-otel\",\"spanCounter\":0,\"spanName\":\"test\"}"
-
-	assert.Equal(t, expected, *inputLogEvent[0].InputLogEvent.Message)
-
-	// Check logged warning message
-	fieldsStr, _ := json.Marshal(fields)
-	expectedLogs := []observer.LoggedEntry{{
-		Entry:   zapcore.Entry{Level: zap.WarnLevel, Message: "Dropped metric due to no matching metric declarations"},
-		Context: []zapcore.Field{zap.String("labels", string(fieldsStr))},
-	}}
-	assert.Equal(t, 1, logs.Len())
-	assert.Equal(t, expectedLogs, logs.AllUntimed())
+	fields["spanCounter"] = prevValue
+	fields["type"] = "Int64"
+	prevTime := time.Now().UnixNano() / int64(time.Millisecond)
+	curTime := time.Unix(0, prevTime*int64(time.Millisecond)).Add(time.Second*10).UnixNano() / int64(time.Millisecond)
+	rate := calculateRate(fields, prevValue, prevTime)
+	assert.Equal(t, 0, rate)
+	rate = calculateRate(fields, curValue, curTime)
+	assert.Equal(t, int64(1), rate)
+
+	prevDoubleValue := 0.0
+	curDoubleValue := 5.0
+	fields["type"] = "Float64"
+	rate = calculateRate(fields, prevDoubleValue, prevTime)
+	assert.Equal(t, 0, rate)
+	rate = calculateRate(fields, curDoubleValue, curTime)
+	assert.Equal(t, 0.5, rate)
 }
 
-func TestGetCWMetrics(t *testing.T) {
-	namespace := "Namespace"
-	OTelLib := "OTelLib"
-	instrumentationLibName := "InstrLibName"
-	config := &Config{
-		Namespace: "",
-		DimensionRollupOption: "",
-	}
-
-	testCases := []struct {
-		testName string
-		metric   *metricspb.Metric
-		expected []*CWMetrics
-	}{
-		{
-			"Int gauge",
-			&metricspb.Metric{
+func readFromFile(filename string) string {
+	data, err := ioutil.ReadFile(filename)
+	if err != nil {
+		panic(err)
+	}
+	str := string(data)
+	return str
+}
+
+func createMetricTestData() consumerdata.MetricsData {
+	return consumerdata.MetricsData{
+		Node: &commonpb.Node{
+			LibraryInfo: &commonpb.LibraryInfo{ExporterVersion: "SomeVersion"},
+		},
+		Resource: &resourcepb.Resource{
+			Labels: map[string]string{
+				conventions.AttributeServiceName:      "myServiceName",
+				conventions.AttributeServiceNamespace: "myServiceNS",
+			},
+		},
+		Metrics: []*metricspb.Metric{
+			{
 				MetricDescriptor: &metricspb.MetricDescriptor{
-					Name: "foo",
-					Type: metricspb.MetricDescriptor_GAUGE_INT64,
-					Unit: "Count",
+					Name:        "spanCounter",
+					Description: "Counting all the spans",
+					Unit:        "Count",
+					Type:        metricspb.MetricDescriptor_CUMULATIVE_INT64,
 					LabelKeys: []*metricspb.LabelKey{
-						{Key: "label1"},
-						{Key: "label2"},
+						{Key: "spanName"},
+						{Key: "isItAnError"},
 					},
 				},
 				Timeseries: []*metricspb.TimeSeries{
 					{
 						LabelValues: []*metricspb.LabelValue{
-							{Value: "value1", HasValue: true},
-							{Value: "value2", HasValue: true},
+							{Value: "testSpan", HasValue: true},
+							{Value: "false", HasValue: true},
 						},
 						Points: []*metricspb.Point{
 							{
+								Timestamp: &timestamp.Timestamp{
+									Seconds: 100,
+								},
 								Value: &metricspb.Point_Int64Value{
 									Int64Value: 1,
 								},
 							},
 						},
 					},
-					{
-						LabelValues: []*metricspb.LabelValue{
-							{HasValue: false},
-							{Value: "value2", HasValue: true},
-						},
-						Points: []*metricspb.Point{
-							{
-								Value: &metricspb.Point_Int64Value{
-									Int64Value: 3,
-								},
-							},
-						},
-					},
-				},
-			},
-			[]*CWMetrics{
-				{
-					Measurements: []CwMeasurement{
-						{
-							Namespace: namespace,
-							Dimensions: [][]string{
-								{"label1", "label2", OTelLib},
-							},
-							Metrics: []map[string]string{
-								{"Name": "foo", "Unit": "Count"},
-							},
-						},
-					},
-					Fields: map[string]interface{}{
-						OTelLib:  instrumentationLibName,
-						"foo":    int64(1),
-						"label1": "value1",
-						"label2": "value2",
-					},
-				},
-				{
-					Measurements: []CwMeasurement{
-						{
-							Namespace: namespace,
-							Dimensions: [][]string{
-								{"label2", OTelLib},
-							},
-							Metrics: []map[string]string{
-								{"Name": "foo", "Unit": "Count"},
-							},
-						},
-					},
-					Fields: map[string]interface{}{
-						OTelLib:  instrumentationLibName,
-						"foo":    int64(3),
-						"label2": "value2",
-					},
-				},
-			},
-		},
-		{
-			"Double gauge",
-			&metricspb.Metric{
+				},
+			},
+			{
 				MetricDescriptor: &metricspb.MetricDescriptor{
-					Name: "foo",
-					Type: metricspb.MetricDescriptor_GAUGE_DOUBLE,
-					Unit: "Count",
+					Name:        "spanGaugeCounter",
+					Description: "Counting all the spans",
+					Unit:        "Count",
+					Type:        metricspb.MetricDescriptor_GAUGE_INT64,
 					LabelKeys: []*metricspb.LabelKey{
-						{Key: "label1"},
-						{Key: "label2"},
+						{Key: "spanName"},
+						{Key: "isItAnError"},
 					},
 				},
 				Timeseries: []*metricspb.TimeSeries{
 					{
 						LabelValues: []*metricspb.LabelValue{
-							{Value: "value1", HasValue: true},
-							{Value: "value2", HasValue: true},
+							{Value: "testSpan", HasValue: true},
+							{Value: "false", HasValue: true},
 						},
 						Points: []*metricspb.Point{
 							{
-								Value: &metricspb.Point_DoubleValue{
-									DoubleValue: 0.1,
-								},
-							},
-						},
-					},
-					{
-						LabelValues: []*metricspb.LabelValue{
-							{HasValue: false},
-							{Value: "value2", HasValue: true},
-						},
-						Points: []*metricspb.Point{
-							{
-								Value: &metricspb.Point_DoubleValue{
-									DoubleValue: 0.3,
-								},
-							},
-						},
-					},
-				},
-			},
-			[]*CWMetrics{
-				{
-					Measurements: []CwMeasurement{
-						{
-							Namespace: namespace,
-							Dimensions: [][]string{
-								{"label1", "label2", OTelLib},
-							},
-							Metrics: []map[string]string{
-								{"Name": "foo", "Unit": "Count"},
-							},
-						},
-					},
-					Fields: map[string]interface{}{
-						OTelLib:  instrumentationLibName,
-						"foo":    0.1,
-						"label1": "value1",
-						"label2": "value2",
-					},
-				},
-				{
-					Measurements: []CwMeasurement{
-						{
-							Namespace: namespace,
-							Dimensions: [][]string{
-								{"label2", OTelLib},
-							},
-							Metrics: []map[string]string{
-								{"Name": "foo", "Unit": "Count"},
-							},
-						},
-					},
-					Fields: map[string]interface{}{
-						OTelLib:  instrumentationLibName,
-						"foo":    0.3,
-						"label2": "value2",
-					},
-				},
-			},
-		},
-		{
-			"Int sum",
-			&metricspb.Metric{
+								Timestamp: &timestamp.Timestamp{
+									Seconds: 100,
+								},
+								Value: &metricspb.Point_Int64Value{
+									Int64Value: 1,
+								},
+							},
+						},
+					},
+				},
+			},
+			{
 				MetricDescriptor: &metricspb.MetricDescriptor{
-					Name: "foo",
-					Type: metricspb.MetricDescriptor_CUMULATIVE_INT64,
-					Unit: "Count",
+					Name:        "spanDoubleCounter",
+					Description: "Counting all the spans",
+					Unit:        "Count",
+					Type:        metricspb.MetricDescriptor_CUMULATIVE_DOUBLE,
 					LabelKeys: []*metricspb.LabelKey{
-						{Key: "label1"},
-						{Key: "label2"},
+						{Key: "spanName"},
+						{Key: "isItAnError"},
 					},
 				},
 				Timeseries: []*metricspb.TimeSeries{
 					{
 						LabelValues: []*metricspb.LabelValue{
-							{Value: "value1", HasValue: true},
-							{Value: "value2", HasValue: true},
+							{Value: "testSpan", HasValue: true},
+							{Value: "false", HasValue: true},
 						},
 						Points: []*metricspb.Point{
 							{
-								Value: &metricspb.Point_Int64Value{
-									Int64Value: 1,
-								},
-							},
-						},
-					},
-					{
-						LabelValues: []*metricspb.LabelValue{
-							{HasValue: false},
-							{Value: "value2", HasValue: true},
-						},
-						Points: []*metricspb.Point{
-							{
-								Value: &metricspb.Point_Int64Value{
-									Int64Value: 3,
-								},
-							},
-						},
-					},
-				},
-			},
-			[]*CWMetrics{
-				{
-					Measurements: []CwMeasurement{
-						{
-							Namespace: namespace,
-							Dimensions: [][]string{
-								{"label1", "label2", OTelLib},
-							},
-							Metrics: []map[string]string{
-								{"Name": "foo", "Unit": "Count"},
-							},
-						},
-					},
-					Fields: map[string]interface{}{
-						OTelLib:  instrumentationLibName,
-						"foo":    0,
-						"label1": "value1",
-						"label2": "value2",
-					},
-				},
-				{
-					Measurements: []CwMeasurement{
-						{
-							Namespace: namespace,
-							Dimensions: [][]string{
-								{"label2", OTelLib},
-							},
-							Metrics: []map[string]string{
-								{"Name": "foo", "Unit": "Count"},
-							},
-						},
-					},
-					Fields: map[string]interface{}{
-						OTelLib:  instrumentationLibName,
-						"foo":    0,
-						"label2": "value2",
-					},
-				},
-			},
-		},
-		{
-			"Double sum",
-			&metricspb.Metric{
+								Timestamp: &timestamp.Timestamp{
+									Seconds: 100,
+								},
+								Value: &metricspb.Point_DoubleValue{
+									DoubleValue: 0.1,
+								},
+							},
+						},
+					},
+				},
+			},
+			{
 				MetricDescriptor: &metricspb.MetricDescriptor{
-					Name: "foo",
-					Type: metricspb.MetricDescriptor_CUMULATIVE_DOUBLE,
-					Unit: "Count",
+					Name:        "spanGaugeDoubleCounter",
+					Description: "Counting all the spans",
+					Unit:        "Count",
+					Type:        metricspb.MetricDescriptor_GAUGE_DOUBLE,
 					LabelKeys: []*metricspb.LabelKey{
-						{Key: "label1"},
-						{Key: "label2"},
+						{Key: "spanName"},
+						{Key: "isItAnError"},
 					},
 				},
 				Timeseries: []*metricspb.TimeSeries{
 					{
 						LabelValues: []*metricspb.LabelValue{
-							{Value: "value1", HasValue: true},
-							{Value: "value2", HasValue: true},
+							{Value: "testSpan", HasValue: true},
+							{Value: "false", HasValue: true},
 						},
 						Points: []*metricspb.Point{
 							{
+								Timestamp: &timestamp.Timestamp{
+									Seconds: 100,
+								},
 								Value: &metricspb.Point_DoubleValue{
 									DoubleValue: 0.1,
 								},
 							},
 						},
 					},
-					{
-						LabelValues: []*metricspb.LabelValue{
-							{HasValue: false},
-							{Value: "value2", HasValue: true},
-						},
-						Points: []*metricspb.Point{
-							{
-								Value: &metricspb.Point_DoubleValue{
-									DoubleValue: 0.3,
-								},
-							},
-						},
-					},
-				},
-			},
-			[]*CWMetrics{
-				{
-					Measurements: []CwMeasurement{
-						{
-							Namespace: namespace,
-							Dimensions: [][]string{
-								{"label1", "label2", OTelLib},
-							},
-							Metrics: []map[string]string{
-								{"Name": "foo", "Unit": "Count"},
-							},
-						},
-					},
-					Fields: map[string]interface{}{
-						OTelLib:  instrumentationLibName,
-						"foo":    0,
-						"label1": "value1",
-						"label2": "value2",
-					},
-				},
-				{
-					Measurements: []CwMeasurement{
-						{
-							Namespace: namespace,
-							Dimensions: [][]string{
-								{"label2", OTelLib},
-							},
-							Metrics: []map[string]string{
-								{"Name": "foo", "Unit": "Count"},
-							},
-						},
-					},
-					Fields: map[string]interface{}{
-						OTelLib:  instrumentationLibName,
-						"foo":    0,
-						"label2": "value2",
-					},
-				},
-			},
-		},
-		{
-			"Double histogram",
-			&metricspb.Metric{
+				},
+			},
+			{
 				MetricDescriptor: &metricspb.MetricDescriptor{
-					Name: "foo",
-					Type: metricspb.MetricDescriptor_CUMULATIVE_DISTRIBUTION,
-					Unit: "Seconds",
+					Name:        "spanTimer",
+					Description: "How long the spans take",
+					Unit:        "Seconds",
+					Type:        metricspb.MetricDescriptor_CUMULATIVE_DISTRIBUTION,
 					LabelKeys: []*metricspb.LabelKey{
-						{Key: "label1"},
-						{Key: "label2"},
+						{Key: "spanName"},
 					},
 				},
 				Timeseries: []*metricspb.TimeSeries{
 					{
 						LabelValues: []*metricspb.LabelValue{
-							{Value: "value1", HasValue: true},
-							{Value: "value2", HasValue: true},
+							{Value: "testSpan", HasValue: true},
 						},
 						Points: []*metricspb.Point{
 							{
+								Timestamp: &timestamp.Timestamp{
+									Seconds: 100,
+								},
 								Value: &metricspb.Point_DistributionValue{
 									DistributionValue: &metricspb.DistributionValue{
 										Sum:   15.0,
@@ -1551,956 +1748,6 @@
 							},
 						},
 					},
-					{
-						LabelValues: []*metricspb.LabelValue{
-							{HasValue: false},
-							{Value: "value2", HasValue: true},
-						},
-						Points: []*metricspb.Point{
-							{
-								Value: &metricspb.Point_DistributionValue{
-									DistributionValue: &metricspb.DistributionValue{
-										Sum:   35.0,
-										Count: 18,
-										BucketOptions: &metricspb.DistributionValue_BucketOptions{
-											Type: &metricspb.DistributionValue_BucketOptions_Explicit_{
-												Explicit: &metricspb.DistributionValue_BucketOptions_Explicit{
-													Bounds: []float64{0, 10},
-												},
-											},
-										},
-										Buckets: []*metricspb.DistributionValue_Bucket{
-											{
-												Count: 5,
-											},
-											{
-												Count: 6,
-											},
-											{
-												Count: 7,
-											},
-										},
-									},
-								},
-							},
-						},
-					},
-				},
-			},
-			[]*CWMetrics{
-				{
-					Measurements: []CwMeasurement{
-						{
-							Namespace: namespace,
-							Dimensions: [][]string{
-								{"label1", "label2", OTelLib},
-							},
-							Metrics: []map[string]string{
-								{"Name": "foo", "Unit": "Seconds"},
-							},
-						},
-					},
-					Fields: map[string]interface{}{
-						OTelLib: instrumentationLibName,
-						"foo": &CWMetricStats{
-							Min:   0,
-							Max:   10,
-							Sum:   15.0,
-							Count: 5,
-						},
-						"label1": "value1",
-						"label2": "value2",
-					},
-				},
-				{
-					Measurements: []CwMeasurement{
-						{
-							Namespace: namespace,
-							Dimensions: [][]string{
-								{"label2", OTelLib},
-							},
-							Metrics: []map[string]string{
-								{"Name": "foo", "Unit": "Seconds"},
-							},
-						},
-					},
-					Fields: map[string]interface{}{
-						OTelLib: instrumentationLibName,
-						"foo": &CWMetricStats{
-							Min:   0,
-							Max:   10,
-							Sum:   35.0,
-							Count: 18,
-						},
-						"label2": "value2",
-					},
-				},
-			},
-		},
-	}
-
-	for _, tc := range testCases {
-		t.Run(tc.testName, func(t *testing.T) {
-			oc := consumerdata.MetricsData{
-				Node: &commonpb.Node{},
-				Resource: &resourcepb.Resource{
-					Labels: map[string]string{
-						conventions.AttributeServiceName:      "myServiceName",
-						conventions.AttributeServiceNamespace: "myServiceNS",
-					},
-				},
-				Metrics: []*metricspb.Metric{tc.metric},
-			}
-
-			// Retrieve *pdata.Metric
-			rms := internaldata.OCToMetrics(oc).ResourceMetrics()
-			assert.Equal(t, 1, rms.Len())
-			ilms := rms.At(0).InstrumentationLibraryMetrics()
-			assert.Equal(t, 1, ilms.Len())
-			metrics := ilms.At(0).Metrics()
-			assert.Equal(t, 1, metrics.Len())
-			metric := metrics.At(0)
-
-			cwMetrics := getCWMetrics(&metric, namespace, instrumentationLibName, config)
-			assert.Equal(t, len(tc.expected), len(cwMetrics))
-
-			for i, expected := range tc.expected {
-				cwMetric := cwMetrics[i]
-				assert.Equal(t, len(expected.Measurements), len(cwMetric.Measurements))
-				assert.Equal(t, expected.Measurements, cwMetric.Measurements)
-				assert.Equal(t, len(expected.Fields), len(cwMetric.Fields))
-				assert.Equal(t, expected.Fields, cwMetric.Fields)
-			}
-		})
-	}
-}
-
-func TestBuildCWMetric(t *testing.T) {
-	namespace := "Namespace"
-	instrLibName := "InstrLibName"
-	OTelLib := "OTelLib"
-	metricSlice := []map[string]string{
-		map[string]string{
-			"Name": "foo",
-			"Unit": "",
-		},
-	}
-	config := &Config{
-		Namespace: "",
-		DimensionRollupOption: "",
-	}
-
-	// Test data types
-	metric := pdata.NewMetric()
-	metric.InitEmpty()
-	metric.SetName("foo")
-
-	t.Run("Int gauge", func(t *testing.T) {
-		metric.SetDataType(pdata.MetricDataTypeIntGauge)
-		dp := pdata.NewIntDataPoint()
-		dp.InitEmpty()
-		dp.LabelsMap().InitFromMap(map[string]string{
-			"label1": "value1",
-		})
-		dp.SetValue(int64(-17))
-
-		cwMetric := buildCWMetric(dp, &metric, namespace, metricSlice, instrLibName, config)
-
-		assert.NotNil(t, cwMetric)
-		assert.Equal(t, 1, len(cwMetric.Measurements))
-		expectedMeasurement := CwMeasurement{
-			Namespace: namespace,
-			Dimensions: [][]string{{"label1", OTelLib}},
-			Metrics: metricSlice,
-		}
-		assert.Equal(t, expectedMeasurement, cwMetric.Measurements[0])
-		expectedFields := map[string]interface{}{
-			OTelLib:  instrLibName,
-			"foo":    int64(-17),
-			"label1": "value1",
-		}
-		assert.Equal(t, expectedFields, cwMetric.Fields)
-	})
-
-	t.Run("Double gauge", func(t *testing.T) {
-		metric.SetDataType(pdata.MetricDataTypeDoubleGauge)
-		dp := pdata.NewDoubleDataPoint()
-		dp.InitEmpty()
-		dp.LabelsMap().InitFromMap(map[string]string{
-			"label1": "value1",
-		})
-		dp.SetValue(0.3)
-
-		cwMetric := buildCWMetric(dp, &metric, namespace, metricSlice, instrLibName, config)
-
-		assert.NotNil(t, cwMetric)
-		assert.Equal(t, 1, len(cwMetric.Measurements))
-		expectedMeasurement := CwMeasurement{
-			Namespace: namespace,
-			Dimensions: [][]string{{"label1", OTelLib}},
-			Metrics: metricSlice,
-		}
-		assert.Equal(t, expectedMeasurement, cwMetric.Measurements[0])
-		expectedFields := map[string]interface{}{
-			OTelLib:  instrLibName,
-			"foo":    0.3,
-			"label1": "value1",
-		}
-		assert.Equal(t, expectedFields, cwMetric.Fields)
-	})
-
-	t.Run("Int sum", func(t *testing.T) {
-		metric.SetDataType(pdata.MetricDataTypeIntSum)
-		metric.IntSum().InitEmpty()
-		metric.IntSum().SetAggregationTemporality(pdata.AggregationTemporalityCumulative)
-		dp := pdata.NewIntDataPoint()
-		dp.InitEmpty()
-		dp.LabelsMap().InitFromMap(map[string]string{
-			"label1": "value1",
-		})
-		dp.SetValue(int64(-17))
-
-		cwMetric := buildCWMetric(dp, &metric, namespace, metricSlice, instrLibName, config)
-
-		assert.NotNil(t, cwMetric)
-		assert.Equal(t, 1, len(cwMetric.Measurements))
-		expectedMeasurement := CwMeasurement{
-			Namespace: namespace,
-			Dimensions: [][]string{{"label1", OTelLib}},
-			Metrics: metricSlice,
-		}
-		assert.Equal(t, expectedMeasurement, cwMetric.Measurements[0])
-		expectedFields := map[string]interface{}{
-			OTelLib:  instrLibName,
-			"foo":    0,
-			"label1": "value1",
-		}
-		assert.Equal(t, expectedFields, cwMetric.Fields)
-	})
-
-	t.Run("Double sum", func(t *testing.T) {
-		metric.SetDataType(pdata.MetricDataTypeDoubleSum)
-		metric.DoubleSum().InitEmpty()
-		metric.DoubleSum().SetAggregationTemporality(pdata.AggregationTemporalityCumulative)
-		dp := pdata.NewDoubleDataPoint()
-		dp.InitEmpty()
-		dp.LabelsMap().InitFromMap(map[string]string{
-			"label1": "value1",
-		})
-		dp.SetValue(0.3)
-
-		cwMetric := buildCWMetric(dp, &metric, namespace, metricSlice, instrLibName, config)
-
-		assert.NotNil(t, cwMetric)
-		assert.Equal(t, 1, len(cwMetric.Measurements))
-		expectedMeasurement := CwMeasurement{
-			Namespace: namespace,
-			Dimensions: [][]string{{"label1", OTelLib}},
-			Metrics: metricSlice,
-		}
-		assert.Equal(t, expectedMeasurement, cwMetric.Measurements[0])
-		expectedFields := map[string]interface{}{
-			OTelLib:  instrLibName,
-			"foo":    0,
-			"label1": "value1",
-		}
-		assert.Equal(t, expectedFields, cwMetric.Fields)
-	})
-
-	t.Run("Double histogram", func(t *testing.T) {
-		metric.SetDataType(pdata.MetricDataTypeDoubleHistogram)
-		dp := pdata.NewDoubleHistogramDataPoint()
-		dp.InitEmpty()
-		dp.LabelsMap().InitFromMap(map[string]string{
-			"label1": "value1",
-		})
-		dp.SetCount(uint64(17))
-		dp.SetSum(float64(17.13))
-		dp.SetBucketCounts([]uint64{1, 2, 3})
-		dp.SetExplicitBounds([]float64{1, 2, 3})
-
-		cwMetric := buildCWMetric(dp, &metric, namespace, metricSlice, instrLibName, config)
-
-		assert.NotNil(t, cwMetric)
-		assert.Equal(t, 1, len(cwMetric.Measurements))
-		expectedMeasurement := CwMeasurement{
-			Namespace: namespace,
-			Dimensions: [][]string{{"label1", OTelLib}},
-			Metrics: metricSlice,
-		}
-		assert.Equal(t, expectedMeasurement, cwMetric.Measurements[0])
-		expectedFields := map[string]interface{}{
-			OTelLib:  instrLibName,
-			"foo":    &CWMetricStats{
-				Min:   1,
-				Max:   3,
-				Sum:   17.13,
-				Count: 17,
-			},
-			"label1": "value1",
-		}
-		assert.Equal(t, expectedFields, cwMetric.Fields)
-	})
-	
-	t.Run("Invalid datapoint type", func(t *testing.T) {
-		metric.SetDataType(pdata.MetricDataTypeIntGauge)
-		dp := pdata.NewIntHistogramDataPoint()
-		dp.InitEmpty()
-
-		cwMetric := buildCWMetric(dp, &metric, namespace, metricSlice, instrLibName, config)
-		assert.Nil(t, cwMetric)
-	})
-
-	// Test rollup options and labels
-	testCases := []struct {
-		testName 				string
-		labels 					map[string]string
-		dimensionRollupOption 	string
-		expectedDims 			[][]string
-	}{
-		{
-			"Single label w/ no rollup",
-			map[string]string{"a": "foo"},
-			"",
-			[][]string{
-				{"a", OTelLib},
-			},
-		},
-		{
-			"Single label w/ single rollup",
-			map[string]string{"a": "foo"},
-			SingleDimensionRollupOnly,
-			[][]string{
-				{"a", OTelLib},
-			},
-		},
-		{
-			"Single label w/ zero + single rollup",
-			map[string]string{"a": "foo"},
-			ZeroAndSingleDimensionRollup,
-			[][]string{
-				{"a", OTelLib},
-				{OTelLib},
-			},
-		},
-		{
-			"Multiple label w/ no rollup",
-			map[string]string{
-				"a": "foo",
-				"b": "bar",
-				"c": "car",
-			},
-			"",
-			[][]string{
-				{"a", "b", "c", OTelLib},
-			},
-		},
-		{
-			"Multiple label w/ rollup",
-			map[string]string{
-				"a": "foo",
-				"b": "bar",
-				"c": "car",
-			},
-			ZeroAndSingleDimensionRollup,
-			[][]string{
-				{"a", "b", "c", OTelLib},
-				{OTelLib, "a"},
-				{OTelLib, "b"},
-				{OTelLib, "c"},
-				{OTelLib},
-			},
-		},
-	}
-
-	for _, tc := range testCases {
-		t.Run(tc.testName, func(t *testing.T) {
-			dp := pdata.NewIntDataPoint()
-			dp.InitEmpty()
-			dp.LabelsMap().InitFromMap(tc.labels)
-			dp.SetValue(int64(-17))
-			config = &Config{
-				Namespace: namespace,
-				DimensionRollupOption: tc.dimensionRollupOption,
-			}
-
-			expectedFields := map[string]interface{}{
-				OTellibDimensionKey: OTelLib,
-				"foo": int64(-17),
-			}
-			for k, v := range tc.labels {
-				expectedFields[k] = v
-			}
-
-			cwMetric := buildCWMetric(dp, &metric, namespace, metricSlice, OTelLib, config)
-			
-			// Check fields
-			assert.Equal(t, expectedFields, cwMetric.Fields)
-
-			// Check CW measurement
-			assert.Equal(t, 1, len(cwMetric.Measurements))
-			cwMeasurement := cwMetric.Measurements[0]
-			assert.Equal(t, namespace, cwMeasurement.Namespace)
-			assert.Equal(t, metricSlice, cwMeasurement.Metrics)
-			assertDimsEqual(t, tc.expectedDims, cwMeasurement.Dimensions)
-		})
-	}
-}
-
-func TestBuildCWMetricWithMetricDeclarations(t *testing.T) {
-	namespace := "Namespace"
-	OTelLib := "OTelLib"
-	metricName := "metric1"
-	metricValue := int64(-17)
-	metric := pdata.NewMetric()
-	metric.InitEmpty()
-	metric.SetName(metricName)
-	metricSlice := []map[string]string{{"Name": metricName}}
-	testCases := []struct {
-		testName 				string
-		labels 					map[string]string
-		metricDeclarations 		[]*MetricDeclaration
-		dimensionRollupOption 	string
-		expectedDims 			[][][]string
-	}{
-		{
-			"Single label w/ no rollup",
-			map[string]string{"a": "foo"},
-			[]*MetricDeclaration{
-				{
-					Dimensions: [][]string{{"a"}},
-					MetricNameSelectors: []string{metricName},
-				},
-			},
-			"",
-			[][][]string{{{"a"}}},
-		},
-		{
-			"Single label + OTelLib w/ no rollup",
-			map[string]string{"a": "foo"},
-			[]*MetricDeclaration{
-				{
-					Dimensions: [][]string{{"a", OTelLib}},
-					MetricNameSelectors: []string{metricName},
-				},
-			},
-			"",
-			[][][]string{{{"a", OTelLib}}},
-		},
-		{
-			"Single label w/ single rollup",
-			map[string]string{"a": "foo"},
-			[]*MetricDeclaration{
-				{
-					Dimensions: [][]string{{"a"}},
-					MetricNameSelectors: []string{metricName},
-				},
-			},
-			SingleDimensionRollupOnly,
-			[][][]string{{{"a"}, {"a", OTelLib}}},
-		},
-		{
-			"Single label w/ zero/single rollup",
-			map[string]string{"a": "foo"},
-			[]*MetricDeclaration{
-				{
-					Dimensions: [][]string{{"a"}},
-					MetricNameSelectors: []string{metricName},
-				},
-			},
-			ZeroAndSingleDimensionRollup,
-			[][][]string{{{"a"}, {"a", OTelLib}, {OTelLib}}},
-		},
-		{
-			"No matching metric name",
-			map[string]string{"a": "foo"},
-			[]*MetricDeclaration{
-				{
-					Dimensions: [][]string{{"a"}},
-					MetricNameSelectors: []string{"invalid"},
-				},
-			},
-			"",
-			nil,
-		},
-		{
-			"multiple labels w/ no rollup",
-			map[string]string{"a": "foo", "b": "bar"},
-			[]*MetricDeclaration{
-				{
-					Dimensions: [][]string{{"a"}},
-					MetricNameSelectors: []string{metricName},
-				},
-			},
-			"",
-			[][][]string{{{"a"}}},
-		},
-		{
-			"multiple labels w/ rollup",
-			map[string]string{"a": "foo", "b": "bar"},
-			[]*MetricDeclaration{
-				{
-					Dimensions: [][]string{{"a"}},
-					MetricNameSelectors: []string{metricName},
-				},
-			},
-			ZeroAndSingleDimensionRollup,
-			[][][]string{{
-				{"a"},
-				{OTelLib, "a"},
-				{OTelLib, "b"},
-				{OTelLib},
-			}},
-		},
-		{
-			"multiple labels + multiple dimensions w/ no rollup",
-			map[string]string{"a": "foo", "b": "bar"},
-			[]*MetricDeclaration{
-				{
-					Dimensions: [][]string{{"a", "b"}, {"b"}},
-					MetricNameSelectors: []string{metricName},
-				},
-			},
-			"",
-			[][][]string{{{"a", "b"}, {"b"}}},
-		},
-		{
-			"multiple labels + multiple dimensions + OTelLib w/ no rollup",
-			map[string]string{"a": "foo", "b": "bar"},
-			[]*MetricDeclaration{
-				{
-					Dimensions: [][]string{{"a", "b"}, {"b", OTelLib}, {OTelLib}},
-					MetricNameSelectors: []string{metricName},
-				},
-			},
-			"",
-			[][][]string{{{"a", "b"}, {"b", OTelLib}, {OTelLib}}},
-		},
-		{
-			"multiple labels + multiple dimensions w/ rollup",
-			map[string]string{"a": "foo", "b": "bar"},
-			[]*MetricDeclaration{
-				{
-					Dimensions: [][]string{{"a", "b"}, {"b"}},
-					MetricNameSelectors: []string{metricName},
-				},
-			},
-			ZeroAndSingleDimensionRollup,
-			[][][]string{{
-				{"a", "b"},
-				{"b"},
-				{OTelLib, "a"},
-				{OTelLib, "b"},
-				{OTelLib},
-			}},
-		},
-		{
-			"multiple labels, multiple dimensions w/ invalid dimension",
-			map[string]string{"a": "foo", "b": "bar"},
-			[]*MetricDeclaration{
-				{
-					Dimensions: [][]string{{"a", "b", "c"}, {"b"}},
-					MetricNameSelectors: []string{metricName},
-				},
-			},
-			ZeroAndSingleDimensionRollup,
-			[][][]string{{
-				{"b"},
-				{OTelLib, "a"},
-				{OTelLib, "b"},
-				{OTelLib},
-			}},
-		},
-		{
-			"multiple labels, multiple dimensions w/ missing dimension",
-			map[string]string{"a": "foo", "b": "bar", "c": "car"},
-			[]*MetricDeclaration{
-				{
-					Dimensions: [][]string{{"a", "b"}, {"b"}},
-					MetricNameSelectors: []string{metricName},
-				},
-			},
-			ZeroAndSingleDimensionRollup,
-			[][][]string{{
-				{"a", "b"},
-				{"b"},
-				{OTelLib, "a"},
-				{OTelLib, "b"},
-				{OTelLib, "c"},
-				{OTelLib},
-			}},
-		},
-		{
-			"multiple metric declarations w/ no rollup",
-			map[string]string{"a": "foo", "b": "bar", "c": "car"},
-			[]*MetricDeclaration{
-				{
-					Dimensions: [][]string{{"a", "b"}, {"b"}},
-					MetricNameSelectors: []string{metricName},
-				},
-				{
-					Dimensions: [][]string{{"a", "c"}, {"b"}, {"c"}},
-					MetricNameSelectors: []string{metricName},
-				},
-				{
-					Dimensions: [][]string{{"a", "d"}, {"b", "c"}},
-					MetricNameSelectors: []string{metricName},
-				},
-			},
-			"",
-			[][][]string{
-				{{"a", "b"}, {"b"}},
-				{{"a", "c"}, {"b"}, {"c"}},
-				{{"b", "c"}},
-			},
-		},
-		{
-			"multiple metric declarations w/ rollup",
-			map[string]string{"a": "foo", "b": "bar", "c": "car"},
-			[]*MetricDeclaration{
-				{
-					Dimensions: [][]string{{"a", "b"}, {"b"}},
-					MetricNameSelectors: []string{metricName},
-				},
-				{
-					Dimensions: [][]string{{"a", "c"}, {"b"}, {"c"}},
-					MetricNameSelectors: []string{metricName},
-				},
-				{
-					Dimensions: [][]string{{"a", "d"}, {"b", "c"}},
-					MetricNameSelectors: []string{metricName},
-				},
-			},
-			ZeroAndSingleDimensionRollup,
-			[][][]string{
-				{
-					{"a", "b"},
-					{"b"},
-					{OTelLib, "a"},
-					{OTelLib, "b"},
-					{OTelLib, "c"},
-					{OTelLib},
-				},
-				{
-					{"a", "c"},
-					{"b"},
-					{"c"},
-					{OTelLib, "a"},
-					{OTelLib, "b"},
-					{OTelLib, "c"},
-					{OTelLib},
-				},
-				{
-					{"b", "c"},
-					{OTelLib, "a"},
-					{OTelLib, "b"},
-					{OTelLib, "c"},
-					{OTelLib},
-				},
-			},
-		},
-		{
-			"remove measurements with no dimensions",
-			map[string]string{"a": "foo", "b": "bar", "c": "car"},
-			[]*MetricDeclaration{
-				{
-					Dimensions: [][]string{{"a", "b"}, {"b"}},
-					MetricNameSelectors: []string{metricName},
-				},
-				{
-					Dimensions: [][]string{{"a", "d"}},
-					MetricNameSelectors: []string{metricName},
-				},
-			},
-			"",
-			[][][]string{
-				{{"a", "b"}, {"b"}},
-			},
-		},
-		{
-			"multiple declarations w/ no dimensions",
-			map[string]string{"a": "foo", "b": "bar", "c": "car"},
-			[]*MetricDeclaration{
-				{
-					Dimensions: [][]string{{"a", "e"}, {"d"}},
-					MetricNameSelectors: []string{metricName},
-				},
-				{
-					Dimensions: [][]string{{"a", "d"}},
-					MetricNameSelectors: []string{metricName},
-				},
-			},
-			"",
-			nil,
-		},
-		{
-			"no labels",
-			map[string]string{},
-			[]*MetricDeclaration{
-				{
-					Dimensions: [][]string{{"a", "b", "c"}, {"b"}},
-					MetricNameSelectors: []string{metricName},
-				},
-			},
-			ZeroAndSingleDimensionRollup,
-			nil,
-		},
-	}
-
-	for _, tc := range testCases {
-		t.Run(tc.testName, func(t *testing.T) {
-			dp := pdata.NewIntDataPoint()
-			dp.InitEmpty()
-			dp.LabelsMap().InitFromMap(tc.labels)
-			dp.SetValue(metricValue)
-			config := &Config{
-				Namespace: namespace,
-				DimensionRollupOption: tc.dimensionRollupOption,
-				MetricDeclarations: tc.metricDeclarations,
-			}
-			logger := zap.NewNop()
-			for _, m := range tc.metricDeclarations {
-				err := m.Init(logger)
-				assert.Nil(t, err)
-			}
-
-			expectedFields := map[string]interface{}{
-				OTellibDimensionKey: OTelLib,
-				metricName: metricValue,
-			}
-			for k, v := range tc.labels {
-				expectedFields[k] = v
-			}
-
-			cwMetric := buildCWMetric(dp, &metric, namespace, metricSlice, OTelLib, config)
-			
-			// Check fields
-			assert.Equal(t, expectedFields, cwMetric.Fields)
-
-			// Check CW measurement
-			assert.Equal(t, len(tc.expectedDims), len(cwMetric.Measurements))
-			for i, dimensions := range tc.expectedDims {
-				cwMeasurement := cwMetric.Measurements[i]
-				assert.Equal(t, namespace, cwMeasurement.Namespace)
-				assert.Equal(t, metricSlice, cwMeasurement.Metrics)
-				assertDimsEqual(t, dimensions, cwMeasurement.Dimensions)
-			}
-		})
-	}
-}
-
-func TestCalculateRate(t *testing.T) {
-	prevValue := int64(0)
-	curValue := int64(10)
-	fields := make(map[string]interface{})
-	fields["OTelLib"] = "cloudwatch-otel"
-	fields["spanName"] = "test"
-	fields["spanCounter"] = prevValue
-	fields["type"] = "Int64"
-	prevTime := time.Now().UnixNano() / int64(time.Millisecond)
-	curTime := time.Unix(0, prevTime*int64(time.Millisecond)).Add(time.Second*10).UnixNano() / int64(time.Millisecond)
-	rate := calculateRate(fields, prevValue, prevTime)
-	assert.Equal(t, 0, rate)
-	rate = calculateRate(fields, curValue, curTime)
-	assert.Equal(t, int64(1), rate)
-
-	prevDoubleValue := 0.0
-	curDoubleValue := 5.0
-	fields["type"] = "Float64"
-	rate = calculateRate(fields, prevDoubleValue, prevTime)
-	assert.Equal(t, 0, rate)
-	rate = calculateRate(fields, curDoubleValue, curTime)
-	assert.Equal(t, 0.5, rate)
-}
-
-func readFromFile(filename string) string {
-	data, err := ioutil.ReadFile(filename)
-	if err != nil {
-		panic(err)
-	}
-	str := string(data)
-	return str
-}
-
-func createMetricTestData() consumerdata.MetricsData {
-	return consumerdata.MetricsData{
-		Node: &commonpb.Node{
-			LibraryInfo: &commonpb.LibraryInfo{ExporterVersion: "SomeVersion"},
-		},
-		Resource: &resourcepb.Resource{
-			Labels: map[string]string{
-				conventions.AttributeServiceName:      "myServiceName",
-				conventions.AttributeServiceNamespace: "myServiceNS",
-			},
-		},
-		Metrics: []*metricspb.Metric{
-			{
-				MetricDescriptor: &metricspb.MetricDescriptor{
-					Name:        "spanCounter",
-					Description: "Counting all the spans",
-					Unit:        "Count",
-					Type:        metricspb.MetricDescriptor_CUMULATIVE_INT64,
-					LabelKeys: []*metricspb.LabelKey{
-						{Key: "spanName"},
-						{Key: "isItAnError"},
-					},
-				},
-				Timeseries: []*metricspb.TimeSeries{
-					{
-						LabelValues: []*metricspb.LabelValue{
-							{Value: "testSpan", HasValue: true},
-							{Value: "false", HasValue: true},
-						},
-						Points: []*metricspb.Point{
-							{
-								Timestamp: &timestamp.Timestamp{
-									Seconds: 100,
-								},
-								Value: &metricspb.Point_Int64Value{
-									Int64Value: 1,
-								},
-							},
-						},
-					},
-				},
-			},
-			{
-				MetricDescriptor: &metricspb.MetricDescriptor{
-					Name:        "spanGaugeCounter",
-					Description: "Counting all the spans",
-					Unit:        "Count",
-					Type:        metricspb.MetricDescriptor_GAUGE_INT64,
-					LabelKeys: []*metricspb.LabelKey{
-						{Key: "spanName"},
-						{Key: "isItAnError"},
-					},
-				},
-				Timeseries: []*metricspb.TimeSeries{
-					{
-						LabelValues: []*metricspb.LabelValue{
-							{Value: "testSpan", HasValue: true},
-							{Value: "false", HasValue: true},
-						},
-						Points: []*metricspb.Point{
-							{
-								Timestamp: &timestamp.Timestamp{
-									Seconds: 100,
-								},
-								Value: &metricspb.Point_Int64Value{
-									Int64Value: 1,
-								},
-							},
-						},
-					},
-				},
-			},
-			{
-				MetricDescriptor: &metricspb.MetricDescriptor{
-					Name:        "spanDoubleCounter",
-					Description: "Counting all the spans",
-					Unit:        "Count",
-					Type:        metricspb.MetricDescriptor_CUMULATIVE_DOUBLE,
-					LabelKeys: []*metricspb.LabelKey{
-						{Key: "spanName"},
-						{Key: "isItAnError"},
-					},
-				},
-				Timeseries: []*metricspb.TimeSeries{
-					{
-						LabelValues: []*metricspb.LabelValue{
-							{Value: "testSpan", HasValue: true},
-							{Value: "false", HasValue: true},
-						},
-						Points: []*metricspb.Point{
-							{
-								Timestamp: &timestamp.Timestamp{
-									Seconds: 100,
-								},
-								Value: &metricspb.Point_DoubleValue{
-									DoubleValue: 0.1,
-								},
-							},
-						},
-					},
-				},
-			},
-			{
-				MetricDescriptor: &metricspb.MetricDescriptor{
-					Name:        "spanGaugeDoubleCounter",
-					Description: "Counting all the spans",
-					Unit:        "Count",
-					Type:        metricspb.MetricDescriptor_GAUGE_DOUBLE,
-					LabelKeys: []*metricspb.LabelKey{
-						{Key: "spanName"},
-						{Key: "isItAnError"},
-					},
-				},
-				Timeseries: []*metricspb.TimeSeries{
-					{
-						LabelValues: []*metricspb.LabelValue{
-							{Value: "testSpan", HasValue: true},
-							{Value: "false", HasValue: true},
-						},
-						Points: []*metricspb.Point{
-							{
-								Timestamp: &timestamp.Timestamp{
-									Seconds: 100,
-								},
-								Value: &metricspb.Point_DoubleValue{
-									DoubleValue: 0.1,
-								},
-							},
-						},
-					},
-				},
-			},
-			{
-				MetricDescriptor: &metricspb.MetricDescriptor{
-					Name:        "spanTimer",
-					Description: "How long the spans take",
-					Unit:        "Seconds",
-					Type:        metricspb.MetricDescriptor_CUMULATIVE_DISTRIBUTION,
-					LabelKeys: []*metricspb.LabelKey{
-						{Key: "spanName"},
-					},
-				},
-				Timeseries: []*metricspb.TimeSeries{
-					{
-						LabelValues: []*metricspb.LabelValue{
-							{Value: "testSpan", HasValue: true},
-						},
-						Points: []*metricspb.Point{
-							{
-								Timestamp: &timestamp.Timestamp{
-									Seconds: 100,
-								},
-								Value: &metricspb.Point_DistributionValue{
-									DistributionValue: &metricspb.DistributionValue{
-										Sum:   15.0,
-										Count: 5,
-										BucketOptions: &metricspb.DistributionValue_BucketOptions{
-											Type: &metricspb.DistributionValue_BucketOptions_Explicit_{
-												Explicit: &metricspb.DistributionValue_BucketOptions_Explicit{
-													Bounds: []float64{0, 10},
-												},
-											},
-										},
-										Buckets: []*metricspb.DistributionValue_Bucket{
-											{
-												Count: 0,
-											},
-											{
-												Count: 4,
-											},
-											{
-												Count: 1,
-											},
-										},
-									},
-								},
-							},
-						},
-					},
 				},
 			},
 			{
@@ -2587,20 +1834,28 @@
 	ilm := ilms.At(0)
 	ilm.InstrumentationLibrary().InitEmpty()
 	ilm.InstrumentationLibrary().SetName("cloudwatch-lib")
+	config := &Config{
+		Namespace: "",
+		DimensionRollupOption: ZeroAndSingleDimensionRollup,
+	}
 
 	b.ResetTimer()
 	for n := 0; n < b.N; n++ {
-		TranslateOtToCWMetric(&rm, ZeroAndSingleDimensionRollup, "")
+		TranslateOtToCWMetric(&rm, config)
 	}
 }
 
 func BenchmarkTranslateOtToCWMetricWithoutInstrLibrary(b *testing.B) {
 	md := createMetricTestData()
 	rm := internaldata.OCToMetrics(md).ResourceMetrics().At(0)
+	config := &Config{
+		Namespace: "",
+		DimensionRollupOption: ZeroAndSingleDimensionRollup,
+	}
 
 	b.ResetTimer()
 	for n := 0; n < b.N; n++ {
-		TranslateOtToCWMetric(&rm, ZeroAndSingleDimensionRollup, "")
+		TranslateOtToCWMetric(&rm, config)
 	}
 }
 
@@ -2617,10 +1872,14 @@
 		Metrics: []*metricspb.Metric{},
 	}
 	rm := internaldata.OCToMetrics(md).ResourceMetrics().At(0)
+	config := &Config{
+		Namespace: "",
+		DimensionRollupOption: ZeroAndSingleDimensionRollup,
+	}
 
 	b.ResetTimer()
 	for n := 0; n < b.N; n++ {
-		TranslateOtToCWMetric(&rm, ZeroAndSingleDimensionRollup, "")
+		TranslateOtToCWMetric(&rm, config)
 	}
 }
 
@@ -2644,9 +1903,10 @@
 		Fields:       fields,
 		Measurements: []CwMeasurement{cwMeasurement},
 	}
+	logger := zap.NewNop()
 
 	b.ResetTimer()
 	for n := 0; n < b.N; n++ {
-		TranslateCWMetricToEMF([]*CWMetrics{met})
+		TranslateCWMetricToEMF([]*CWMetrics{met}, logger)
 	}
 }