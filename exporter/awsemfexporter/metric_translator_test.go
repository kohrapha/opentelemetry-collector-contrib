// Copyright 2020, OpenTelemetry Authors
//
// Licensed under the Apache License, Version 2.0 (the "License");
// you may not use this file except in compliance with the License.
// You may obtain a copy of the License at
//
//      http://www.apache.org/licenses/LICENSE-2.0
//
// Unless required by applicable law or agreed to in writing, software
// distributed under the License is distributed on an "AS IS" BASIS,
// WITHOUT WARRANTIES OR CONDITIONS OF ANY KIND, either express or implied.
// See the License for the specific language governing permissions and
// limitations under the License.

package awsemfexporter

import (
	"io/ioutil"
	"sort"
	"strings"
	"testing"
	"time"

	commonpb "github.com/census-instrumentation/opencensus-proto/gen-go/agent/common/v1"
	metricspb "github.com/census-instrumentation/opencensus-proto/gen-go/metrics/v1"
	resourcepb "github.com/census-instrumentation/opencensus-proto/gen-go/resource/v1"
	"github.com/golang/protobuf/ptypes/timestamp"
	"github.com/golang/protobuf/ptypes/wrappers"
	"github.com/stretchr/testify/assert"
	"go.opentelemetry.io/collector/consumer/consumerdata"
	"go.opentelemetry.io/collector/consumer/pdata"
	"go.opentelemetry.io/collector/translator/conventions"
	"go.opentelemetry.io/collector/translator/internaldata"
)

// Asserts whether dimension sets are equal (i.e. has same sets of dimensions)
func assertDimsEqual(t *testing.T, expected, actual [][]string) {
	// Convert to string for easier sorting
	expectedStringified := make([]string, len(expected))
	actualStringified := make([]string, len(actual))
	for i, v := range expected {
		sort.Strings(v)
		expectedStringified[i] = strings.Join(v, ",")
	}
	for i, v := range actual {
		sort.Strings(v)
		actualStringified[i] = strings.Join(v, ",")
	}
	// Sort across dimension sets for equality checking
	sort.Strings(expectedStringified)
	sort.Strings(actualStringified)
	assert.Equal(t, expectedStringified, actualStringified)
}

func TestTranslateOtToCWMetricWithInstrLibrary(t *testing.T) {

	md := createMetricTestData()
	rm := internaldata.OCToMetrics(md).ResourceMetrics().At(0)
	ilms := rm.InstrumentationLibraryMetrics()
	ilm := ilms.At(0)
	ilm.InstrumentationLibrary().InitEmpty()
	ilm.InstrumentationLibrary().SetName("cloudwatch-lib")
	cwm, totalDroppedMetrics := TranslateOtToCWMetric(&rm, ZeroAndSingleDimensionRollup, "")
	assert.Equal(t, 1, totalDroppedMetrics)
	assert.NotNil(t, cwm)
	assert.Equal(t, 5, len(cwm))
	assert.Equal(t, 1, len(cwm[0].Measurements))

	met := cwm[0]

	assert.Equal(t, met.Fields["spanCounter"], 0)
	assert.Equal(t, "myServiceNS/myServiceName", met.Measurements[0].Namespace)
	assert.Equal(t, 4, len(met.Measurements[0].Dimensions))
	dimensionSetOne := met.Measurements[0].Dimensions[0]
	sort.Strings(dimensionSetOne)
	assert.Equal(t, []string{OTellibDimensionKey, "isItAnError", "spanName"}, dimensionSetOne)
	assert.Equal(t, 1, len(met.Measurements[0].Metrics))
	assert.Equal(t, "spanCounter", met.Measurements[0].Metrics[0]["Name"])
	assert.Equal(t, "Count", met.Measurements[0].Metrics[0]["Unit"])

	dimensionSetTwo := met.Measurements[0].Dimensions[1]
	assert.Equal(t, []string{OTellibDimensionKey}, dimensionSetTwo)

	dimensionSetThree := met.Measurements[0].Dimensions[2]
	sort.Strings(dimensionSetThree)
	assert.Equal(t, []string{OTellibDimensionKey, "spanName"}, dimensionSetThree)

	dimensionSetFour := met.Measurements[0].Dimensions[3]
	sort.Strings(dimensionSetFour)
	assert.Equal(t, []string{OTellibDimensionKey, "isItAnError"}, dimensionSetFour)
}

func TestTranslateOtToCWMetricWithoutInstrLibrary(t *testing.T) {

	md := createMetricTestData()
	rm := internaldata.OCToMetrics(md).ResourceMetrics().At(0)
	cwm, totalDroppedMetrics := TranslateOtToCWMetric(&rm, ZeroAndSingleDimensionRollup, "")
	assert.Equal(t, 1, totalDroppedMetrics)
	assert.NotNil(t, cwm)
	assert.Equal(t, 5, len(cwm))
	assert.Equal(t, 1, len(cwm[0].Measurements))

	met := cwm[0]
	assert.NotContains(t, met.Fields, OTellibDimensionKey)
	assert.Equal(t, met.Fields["spanCounter"], 0)

	assert.Equal(t, "myServiceNS/myServiceName", met.Measurements[0].Namespace)
	assert.Equal(t, 4, len(met.Measurements[0].Dimensions))
	dimensionSetOne := met.Measurements[0].Dimensions[0]
	sort.Strings(dimensionSetOne)
	assert.Equal(t, []string{"isItAnError", "spanName"}, dimensionSetOne)
	assert.Equal(t, 1, len(met.Measurements[0].Metrics))
	assert.Equal(t, "spanCounter", met.Measurements[0].Metrics[0]["Name"])
	assert.Equal(t, "Count", met.Measurements[0].Metrics[0]["Unit"])

	// zero dimension metric
	dimensionSetTwo := met.Measurements[0].Dimensions[1]
	assert.Equal(t, []string{}, dimensionSetTwo)

	dimensionSetThree := met.Measurements[0].Dimensions[2]
	sort.Strings(dimensionSetTwo)
	assert.Equal(t, []string{"spanName"}, dimensionSetThree)

	dimensionSetFour := met.Measurements[0].Dimensions[3]
	sort.Strings(dimensionSetFour)
	assert.Equal(t, []string{"isItAnError"}, dimensionSetFour)
}

func TestTranslateOtToCWMetricWithNameSpace(t *testing.T) {
	md := consumerdata.MetricsData{
		Node: &commonpb.Node{
			LibraryInfo: &commonpb.LibraryInfo{ExporterVersion: "SomeVersion"},
		},
		Resource: &resourcepb.Resource{
			Labels: map[string]string{
				conventions.AttributeServiceName: "myServiceName",
			},
		},
		Metrics: []*metricspb.Metric{},
	}
	rm := internaldata.OCToMetrics(md).ResourceMetrics().At(0)
	cwm, totalDroppedMetrics := TranslateOtToCWMetric(&rm, ZeroAndSingleDimensionRollup, "")
	assert.Equal(t, 0, totalDroppedMetrics)
	assert.Nil(t, cwm)
	assert.Equal(t, 0, len(cwm))
	md = consumerdata.MetricsData{
		Node: &commonpb.Node{
			LibraryInfo: &commonpb.LibraryInfo{ExporterVersion: "SomeVersion"},
		},
		Resource: &resourcepb.Resource{
			Labels: map[string]string{
				conventions.AttributeServiceNamespace: "myServiceNS",
			},
		},
		Metrics: []*metricspb.Metric{
			{
				MetricDescriptor: &metricspb.MetricDescriptor{
					Name:        "spanCounter",
					Description: "Counting all the spans",
					Unit:        "Count",
					Type:        metricspb.MetricDescriptor_CUMULATIVE_INT64,
					LabelKeys: []*metricspb.LabelKey{
						{Key: "spanName"},
						{Key: "isItAnError"},
					},
				},
				Timeseries: []*metricspb.TimeSeries{
					{
						LabelValues: []*metricspb.LabelValue{
							{Value: "testSpan", HasValue: true},
							{Value: "false", HasValue: true},
						},
						Points: []*metricspb.Point{
							{
								Timestamp: &timestamp.Timestamp{
									Seconds: 100,
								},
								Value: &metricspb.Point_Int64Value{
									Int64Value: 1,
								},
							},
						},
					},
				},
			},
			{
				MetricDescriptor: &metricspb.MetricDescriptor{
					Name:        "spanCounter",
					Description: "Counting all the spans",
					Unit:        "Count",
					Type:        metricspb.MetricDescriptor_CUMULATIVE_INT64,
				},
				Timeseries: []*metricspb.TimeSeries{},
			},
			{
				MetricDescriptor: &metricspb.MetricDescriptor{
					Name:        "spanGaugeCounter",
					Description: "Counting all the spans",
					Unit:        "Count",
					Type:        metricspb.MetricDescriptor_GAUGE_INT64,
				},
				Timeseries: []*metricspb.TimeSeries{},
			},
			{
				MetricDescriptor: &metricspb.MetricDescriptor{
					Name:        "spanGaugeDoubleCounter",
					Description: "Counting all the spans",
					Unit:        "Count",
					Type:        metricspb.MetricDescriptor_GAUGE_DOUBLE,
				},
				Timeseries: []*metricspb.TimeSeries{},
			},
			{
				MetricDescriptor: &metricspb.MetricDescriptor{
					Name:        "spanDoubleCounter",
					Description: "Counting all the spans",
					Unit:        "Count",
					Type:        metricspb.MetricDescriptor_CUMULATIVE_DOUBLE,
				},
				Timeseries: []*metricspb.TimeSeries{},
			},
			{
				MetricDescriptor: &metricspb.MetricDescriptor{
					Name:        "spanDoubleCounter",
					Description: "Counting all the spans",
					Unit:        "Count",
					Type:        metricspb.MetricDescriptor_CUMULATIVE_DISTRIBUTION,
				},
				Timeseries: []*metricspb.TimeSeries{},
			},
		},
	}
	rm = internaldata.OCToMetrics(md).ResourceMetrics().At(0)
	cwm, totalDroppedMetrics = TranslateOtToCWMetric(&rm, ZeroAndSingleDimensionRollup, "")
	assert.Equal(t, 0, totalDroppedMetrics)
	assert.NotNil(t, cwm)
	assert.Equal(t, 1, len(cwm))

	met := cwm[0]
	assert.Equal(t, "myServiceNS", met.Measurements[0].Namespace)
}

func TestTranslateCWMetricToEMF(t *testing.T) {
	cwMeasurement := CwMeasurement{
		Namespace:  "test-emf",
		Dimensions: [][]string{{"OTelLib"}, {"OTelLib", "spanName"}},
		Metrics: []map[string]string{{
			"Name": "spanCounter",
			"Unit": "Count",
		}},
	}
	timestamp := int64(1596151098037)
	fields := make(map[string]interface{})
	fields["OTelLib"] = "cloudwatch-otel"
	fields["spanName"] = "test"
	fields["spanCounter"] = 0

	met := &CWMetrics{
		Timestamp:    timestamp,
		Fields:       fields,
		Measurements: []CwMeasurement{cwMeasurement},
	}
	inputLogEvent := TranslateCWMetricToEMF([]*CWMetrics{met})

	assert.Equal(t, readFromFile("testdata/testTranslateCWMetricToEMF.json"), *inputLogEvent[0].InputLogEvent.Message, "Expect to be equal")
}

func TestGetCWMetrics(t *testing.T) {
	namespace := "Namespace"
	OTelLib := "OTelLib"
	instrumentationLibName := "InstrLibName"

	testCases := []struct {
		testName string
		metric   *metricspb.Metric
		expected []*CWMetrics
	}{
		{
			"Int gauge",
			&metricspb.Metric{
				MetricDescriptor: &metricspb.MetricDescriptor{
					Name: "foo",
					Type: metricspb.MetricDescriptor_GAUGE_INT64,
					Unit: "Count",
					LabelKeys: []*metricspb.LabelKey{
						{Key: "label1"},
						{Key: "label2"},
					},
				},
				Timeseries: []*metricspb.TimeSeries{
					{
						LabelValues: []*metricspb.LabelValue{
							{Value: "value1", HasValue: true},
							{Value: "value2", HasValue: true},
						},
						Points: []*metricspb.Point{
							{
								Value: &metricspb.Point_Int64Value{
									Int64Value: 1,
								},
							},
						},
					},
					{
						LabelValues: []*metricspb.LabelValue{
							{HasValue: false},
							{Value: "value2", HasValue: true},
						},
						Points: []*metricspb.Point{
							{
								Value: &metricspb.Point_Int64Value{
									Int64Value: 3,
								},
							},
						},
					},
				},
			},
			[]*CWMetrics{
				{
					Measurements: []CwMeasurement{
						{
							Namespace: namespace,
							Dimensions: [][]string{
								{"label1", "label2", OTelLib},
							},
							Metrics: []map[string]string{
								{"Name": "foo", "Unit": "Count"},
							},
						},
					},
					Fields: map[string]interface{}{
						OTelLib:  instrumentationLibName,
						"foo":    int64(1),
						"label1": "value1",
						"label2": "value2",
					},
				},
				{
					Measurements: []CwMeasurement{
						{
							Namespace: namespace,
							Dimensions: [][]string{
								{"label2", OTelLib},
							},
							Metrics: []map[string]string{
								{"Name": "foo", "Unit": "Count"},
							},
						},
					},
					Fields: map[string]interface{}{
						OTelLib:  instrumentationLibName,
						"foo":    int64(3),
						"label2": "value2",
					},
				},
			},
		},
		{
			"Double gauge",
			&metricspb.Metric{
				MetricDescriptor: &metricspb.MetricDescriptor{
					Name: "foo",
					Type: metricspb.MetricDescriptor_GAUGE_DOUBLE,
					Unit: "Count",
					LabelKeys: []*metricspb.LabelKey{
						{Key: "label1"},
						{Key: "label2"},
					},
				},
				Timeseries: []*metricspb.TimeSeries{
					{
						LabelValues: []*metricspb.LabelValue{
							{Value: "value1", HasValue: true},
							{Value: "value2", HasValue: true},
						},
						Points: []*metricspb.Point{
							{
								Value: &metricspb.Point_DoubleValue{
									DoubleValue: 0.1,
								},
							},
						},
					},
					{
						LabelValues: []*metricspb.LabelValue{
							{HasValue: false},
							{Value: "value2", HasValue: true},
						},
						Points: []*metricspb.Point{
							{
								Value: &metricspb.Point_DoubleValue{
									DoubleValue: 0.3,
								},
							},
						},
					},
				},
			},
			[]*CWMetrics{
				{
					Measurements: []CwMeasurement{
						{
							Namespace: namespace,
							Dimensions: [][]string{
								{"label1", "label2", OTelLib},
							},
							Metrics: []map[string]string{
								{"Name": "foo", "Unit": "Count"},
							},
						},
					},
					Fields: map[string]interface{}{
						OTelLib:  instrumentationLibName,
						"foo":    0.1,
						"label1": "value1",
						"label2": "value2",
					},
				},
				{
					Measurements: []CwMeasurement{
						{
							Namespace: namespace,
							Dimensions: [][]string{
								{"label2", OTelLib},
							},
							Metrics: []map[string]string{
								{"Name": "foo", "Unit": "Count"},
							},
						},
					},
					Fields: map[string]interface{}{
						OTelLib:  instrumentationLibName,
						"foo":    0.3,
						"label2": "value2",
					},
				},
			},
		},
		{
			"Int sum",
			&metricspb.Metric{
				MetricDescriptor: &metricspb.MetricDescriptor{
					Name: "foo",
					Type: metricspb.MetricDescriptor_CUMULATIVE_INT64,
					Unit: "Count",
					LabelKeys: []*metricspb.LabelKey{
						{Key: "label1"},
						{Key: "label2"},
					},
				},
				Timeseries: []*metricspb.TimeSeries{
					{
						LabelValues: []*metricspb.LabelValue{
							{Value: "value1", HasValue: true},
							{Value: "value2", HasValue: true},
						},
						Points: []*metricspb.Point{
							{
								Value: &metricspb.Point_Int64Value{
									Int64Value: 1,
								},
							},
						},
					},
					{
						LabelValues: []*metricspb.LabelValue{
							{HasValue: false},
							{Value: "value2", HasValue: true},
						},
						Points: []*metricspb.Point{
							{
								Value: &metricspb.Point_Int64Value{
									Int64Value: 3,
								},
							},
						},
					},
				},
			},
			[]*CWMetrics{
				{
					Measurements: []CwMeasurement{
						{
							Namespace: namespace,
							Dimensions: [][]string{
								{"label1", "label2", OTelLib},
							},
							Metrics: []map[string]string{
								{"Name": "foo", "Unit": "Count"},
							},
						},
					},
					Fields: map[string]interface{}{
						OTelLib:  instrumentationLibName,
						"foo":    0,
						"label1": "value1",
						"label2": "value2",
					},
				},
				{
					Measurements: []CwMeasurement{
						{
							Namespace: namespace,
							Dimensions: [][]string{
								{"label2", OTelLib},
							},
							Metrics: []map[string]string{
								{"Name": "foo", "Unit": "Count"},
							},
						},
					},
					Fields: map[string]interface{}{
						OTelLib:  instrumentationLibName,
						"foo":    0,
						"label2": "value2",
					},
				},
			},
		},
		{
			"Double sum",
			&metricspb.Metric{
				MetricDescriptor: &metricspb.MetricDescriptor{
					Name: "foo",
					Type: metricspb.MetricDescriptor_CUMULATIVE_DOUBLE,
					Unit: "Count",
					LabelKeys: []*metricspb.LabelKey{
						{Key: "label1"},
						{Key: "label2"},
					},
				},
				Timeseries: []*metricspb.TimeSeries{
					{
						LabelValues: []*metricspb.LabelValue{
							{Value: "value1", HasValue: true},
							{Value: "value2", HasValue: true},
						},
						Points: []*metricspb.Point{
							{
								Value: &metricspb.Point_DoubleValue{
									DoubleValue: 0.1,
								},
							},
						},
					},
					{
						LabelValues: []*metricspb.LabelValue{
							{HasValue: false},
							{Value: "value2", HasValue: true},
						},
						Points: []*metricspb.Point{
							{
								Value: &metricspb.Point_DoubleValue{
									DoubleValue: 0.3,
								},
							},
						},
					},
				},
			},
			[]*CWMetrics{
				{
					Measurements: []CwMeasurement{
						{
							Namespace: namespace,
							Dimensions: [][]string{
								{"label1", "label2", OTelLib},
							},
							Metrics: []map[string]string{
								{"Name": "foo", "Unit": "Count"},
							},
						},
					},
					Fields: map[string]interface{}{
						OTelLib:  instrumentationLibName,
						"foo":    0,
						"label1": "value1",
						"label2": "value2",
					},
				},
				{
					Measurements: []CwMeasurement{
						{
							Namespace: namespace,
							Dimensions: [][]string{
								{"label2", OTelLib},
							},
							Metrics: []map[string]string{
								{"Name": "foo", "Unit": "Count"},
							},
						},
					},
					Fields: map[string]interface{}{
						OTelLib:  instrumentationLibName,
						"foo":    0,
						"label2": "value2",
					},
				},
			},
		},
		{
			"Double histogram",
			&metricspb.Metric{
				MetricDescriptor: &metricspb.MetricDescriptor{
					Name: "foo",
					Type: metricspb.MetricDescriptor_CUMULATIVE_DISTRIBUTION,
					Unit: "Seconds",
					LabelKeys: []*metricspb.LabelKey{
						{Key: "label1"},
						{Key: "label2"},
					},
				},
				Timeseries: []*metricspb.TimeSeries{
					{
						LabelValues: []*metricspb.LabelValue{
							{Value: "value1", HasValue: true},
							{Value: "value2", HasValue: true},
						},
						Points: []*metricspb.Point{
							{
								Value: &metricspb.Point_DistributionValue{
									DistributionValue: &metricspb.DistributionValue{
										Sum:   15.0,
										Count: 5,
										BucketOptions: &metricspb.DistributionValue_BucketOptions{
											Type: &metricspb.DistributionValue_BucketOptions_Explicit_{
												Explicit: &metricspb.DistributionValue_BucketOptions_Explicit{
													Bounds: []float64{0, 10},
												},
											},
										},
										Buckets: []*metricspb.DistributionValue_Bucket{
											{
												Count: 0,
											},
											{
												Count: 4,
											},
											{
												Count: 1,
											},
										},
									},
								},
							},
						},
					},
					{
						LabelValues: []*metricspb.LabelValue{
							{HasValue: false},
							{Value: "value2", HasValue: true},
						},
						Points: []*metricspb.Point{
							{
								Value: &metricspb.Point_DistributionValue{
									DistributionValue: &metricspb.DistributionValue{
										Sum:   35.0,
										Count: 18,
										BucketOptions: &metricspb.DistributionValue_BucketOptions{
											Type: &metricspb.DistributionValue_BucketOptions_Explicit_{
												Explicit: &metricspb.DistributionValue_BucketOptions_Explicit{
													Bounds: []float64{0, 10},
												},
											},
										},
										Buckets: []*metricspb.DistributionValue_Bucket{
											{
												Count: 5,
											},
											{
												Count: 6,
											},
											{
												Count: 7,
											},
										},
									},
								},
							},
						},
					},
				},
			},
			[]*CWMetrics{
				{
					Measurements: []CwMeasurement{
						{
							Namespace: namespace,
							Dimensions: [][]string{
								{"label1", "label2", OTelLib},
							},
							Metrics: []map[string]string{
								{"Name": "foo", "Unit": "Seconds"},
							},
						},
					},
					Fields: map[string]interface{}{
						OTelLib: instrumentationLibName,
						"foo": &CWMetricStats{
							Min:   0,
							Max:   10,
							Sum:   15.0,
							Count: 5,
						},
						"label1": "value1",
						"label2": "value2",
					},
				},
				{
					Measurements: []CwMeasurement{
						{
							Namespace: namespace,
							Dimensions: [][]string{
								{"label2", OTelLib},
							},
							Metrics: []map[string]string{
								{"Name": "foo", "Unit": "Seconds"},
							},
						},
					},
					Fields: map[string]interface{}{
						OTelLib: instrumentationLibName,
						"foo": &CWMetricStats{
							Min:   0,
							Max:   10,
							Sum:   35.0,
							Count: 18,
						},
						"label2": "value2",
					},
				},
			},
		},
	}

	for _, tc := range testCases {
		t.Run(tc.testName, func(t *testing.T) {
			oc := consumerdata.MetricsData{
				Node: &commonpb.Node{},
				Resource: &resourcepb.Resource{
					Labels: map[string]string{
						conventions.AttributeServiceName:      "myServiceName",
						conventions.AttributeServiceNamespace: "myServiceNS",
					},
				},
				Metrics: []*metricspb.Metric{tc.metric},
			}

			// Retrieve *pdata.Metric
			rms := internaldata.OCToMetrics(oc).ResourceMetrics()
			assert.Equal(t, 1, rms.Len())
			ilms := rms.At(0).InstrumentationLibraryMetrics()
			assert.Equal(t, 1, ilms.Len())
			metrics := ilms.At(0).Metrics()
			assert.Equal(t, 1, metrics.Len())
			metric := metrics.At(0)

			cwMetrics := getCWMetrics(&metric, namespace, instrumentationLibName, "")
			assert.Equal(t, len(tc.expected), len(cwMetrics))

			for i, expected := range tc.expected {
				cwMetric := cwMetrics[i]
				assert.Equal(t, len(expected.Measurements), len(cwMetric.Measurements))
				assert.Equal(t, expected.Measurements, cwMetric.Measurements)
				assert.Equal(t, len(expected.Fields), len(cwMetric.Fields))
				assert.Equal(t, expected.Fields, cwMetric.Fields)
			}
		})
	}
}

func TestBuildCWMetric(t *testing.T) {
	namespace := "Namespace"
	instrLibName := "InstrLibName"
	OTelLib := "OTelLib"
	metricSlice := []map[string]string{
		{
			"Name": "foo",
			"Unit": "",
		},
	}
	metric := pdata.NewMetric()
	metric.InitEmpty()
	metric.SetName("foo")

	t.Run("Int gauge", func(t *testing.T) {
		metric.SetDataType(pdata.MetricDataTypeIntGauge)
		dp := pdata.NewIntDataPoint()
		dp.InitEmpty()
		dp.LabelsMap().InitFromMap(map[string]string{
			"label1": "value1",
		})
		dp.SetValue(int64(-17))

		cwMetric := buildCWMetric(dp, &metric, namespace, metricSlice, instrLibName, "")

		assert.NotNil(t, cwMetric)
		assert.Equal(t, 1, len(cwMetric.Measurements))
		expectedMeasurement := CwMeasurement{
			Namespace:  namespace,
			Dimensions: [][]string{{"label1", OTelLib}},
			Metrics:    metricSlice,
		}
		assert.Equal(t, expectedMeasurement, cwMetric.Measurements[0])
		expectedFields := map[string]interface{}{
			OTelLib:  instrLibName,
			"foo":    int64(-17),
			"label1": "value1",
		}
		assert.Equal(t, expectedFields, cwMetric.Fields)
	})

	t.Run("Double gauge", func(t *testing.T) {
		metric.SetDataType(pdata.MetricDataTypeDoubleGauge)
		dp := pdata.NewDoubleDataPoint()
		dp.InitEmpty()
		dp.LabelsMap().InitFromMap(map[string]string{
			"label1": "value1",
		})
		dp.SetValue(0.3)

		cwMetric := buildCWMetric(dp, &metric, namespace, metricSlice, instrLibName, "")

		assert.NotNil(t, cwMetric)
		assert.Equal(t, 1, len(cwMetric.Measurements))
		expectedMeasurement := CwMeasurement{
			Namespace:  namespace,
			Dimensions: [][]string{{"label1", OTelLib}},
			Metrics:    metricSlice,
		}
		assert.Equal(t, expectedMeasurement, cwMetric.Measurements[0])
		expectedFields := map[string]interface{}{
			OTelLib:  instrLibName,
			"foo":    0.3,
			"label1": "value1",
		}
		assert.Equal(t, expectedFields, cwMetric.Fields)
	})

	t.Run("Int sum", func(t *testing.T) {
		metric.SetDataType(pdata.MetricDataTypeIntSum)
		metric.IntSum().InitEmpty()
		metric.IntSum().SetAggregationTemporality(pdata.AggregationTemporalityCumulative)
		dp := pdata.NewIntDataPoint()
		dp.InitEmpty()
		dp.LabelsMap().InitFromMap(map[string]string{
			"label1": "value1",
		})
		dp.SetValue(int64(-17))

		cwMetric := buildCWMetric(dp, &metric, namespace, metricSlice, instrLibName, "")

		assert.NotNil(t, cwMetric)
		assert.Equal(t, 1, len(cwMetric.Measurements))
		expectedMeasurement := CwMeasurement{
			Namespace:  namespace,
			Dimensions: [][]string{{"label1", OTelLib}},
			Metrics:    metricSlice,
		}
		assert.Equal(t, expectedMeasurement, cwMetric.Measurements[0])
		expectedFields := map[string]interface{}{
			OTelLib:  instrLibName,
			"foo":    0,
			"label1": "value1",
		}
		assert.Equal(t, expectedFields, cwMetric.Fields)
	})

	t.Run("Double sum", func(t *testing.T) {
		metric.SetDataType(pdata.MetricDataTypeDoubleSum)
		metric.DoubleSum().InitEmpty()
		metric.DoubleSum().SetAggregationTemporality(pdata.AggregationTemporalityCumulative)
		dp := pdata.NewDoubleDataPoint()
		dp.InitEmpty()
		dp.LabelsMap().InitFromMap(map[string]string{
			"label1": "value1",
		})
		dp.SetValue(0.3)

		cwMetric := buildCWMetric(dp, &metric, namespace, metricSlice, instrLibName, "")

		assert.NotNil(t, cwMetric)
		assert.Equal(t, 1, len(cwMetric.Measurements))
		expectedMeasurement := CwMeasurement{
			Namespace:  namespace,
			Dimensions: [][]string{{"label1", OTelLib}},
			Metrics:    metricSlice,
		}
		assert.Equal(t, expectedMeasurement, cwMetric.Measurements[0])
		expectedFields := map[string]interface{}{
			OTelLib:  instrLibName,
			"foo":    0,
			"label1": "value1",
		}
		assert.Equal(t, expectedFields, cwMetric.Fields)
	})

	t.Run("Double histogram", func(t *testing.T) {
		metric.SetDataType(pdata.MetricDataTypeDoubleHistogram)
		dp := pdata.NewDoubleHistogramDataPoint()
		dp.InitEmpty()
		dp.LabelsMap().InitFromMap(map[string]string{
			"label1": "value1",
		})
		dp.SetCount(uint64(17))
		dp.SetSum(float64(17.13))
		dp.SetBucketCounts([]uint64{1, 2, 3})
		dp.SetExplicitBounds([]float64{1, 2, 3})

		cwMetric := buildCWMetric(dp, &metric, namespace, metricSlice, instrLibName, "")

		assert.NotNil(t, cwMetric)
		assert.Equal(t, 1, len(cwMetric.Measurements))
		expectedMeasurement := CwMeasurement{
			Namespace:  namespace,
			Dimensions: [][]string{{"label1", OTelLib}},
			Metrics:    metricSlice,
		}
		assert.Equal(t, expectedMeasurement, cwMetric.Measurements[0])
		expectedFields := map[string]interface{}{
			OTelLib: instrLibName,
			"foo": &CWMetricStats{
				Min:   1,
				Max:   3,
				Sum:   17.13,
				Count: 17,
			},
			"label1": "value1",
		}
		assert.Equal(t, expectedFields, cwMetric.Fields)
	})

	t.Run("Invalid datapoint type", func(t *testing.T) {
		metric.SetDataType(pdata.MetricDataTypeIntGauge)
		dp := pdata.NewIntHistogramDataPoint()
		dp.InitEmpty()

		cwMetric := buildCWMetric(dp, &metric, namespace, metricSlice, instrLibName, "")
		assert.Nil(t, cwMetric)
	})
}

func TestCreateDimensions(t *testing.T) {
	OTelLib := "OTelLib"
	testCases := []struct {
		testName string
		labels   map[string]string
		dims     [][]string
	}{
		{
			"single label",
			map[string]string{"a": "foo"},
			[][]string{
				{"a", OTelLib},
				{OTelLib},
			},
		},
		{
			"multiple labels",
			map[string]string{"a": "foo", "b": "bar"},
			[][]string{
				{"a", "b", OTelLib},
				{OTelLib},
				{OTelLib, "a"},
				{OTelLib, "b"},
			},
		},
		{
			"no labels",
			map[string]string{},
			[][]string{
				{OTelLib},
			},
		},
	}

	for _, tc := range testCases {
		t.Run(tc.testName, func(t *testing.T) {
			dp := pdata.NewIntDataPoint()
			dp.InitEmpty()
			dp.LabelsMap().InitFromMap(tc.labels)
			dimensions, fields := createDimensions(dp, OTelLib, ZeroAndSingleDimensionRollup)

			assertDimsEqual(t, tc.dims, dimensions)

			expectedFields := make(map[string]interface{})
			for k, v := range tc.labels {
				expectedFields[k] = v
			}
			expectedFields[OTellibDimensionKey] = OTelLib

			assert.Equal(t, expectedFields, fields)
		})
	}

}

func TestCalculateRate(t *testing.T) {
	prevValue := int64(0)
	curValue := int64(10)
	fields := make(map[string]interface{})
	fields["OTelLib"] = "cloudwatch-otel"
	fields["spanName"] = "test"
	fields["spanCounter"] = prevValue
	fields["type"] = "Int64"
	prevTime := time.Now().UnixNano() / int64(time.Millisecond)
	curTime := time.Unix(0, prevTime*int64(time.Millisecond)).Add(time.Second*10).UnixNano() / int64(time.Millisecond)
	rate := calculateRate(fields, prevValue, prevTime)
	assert.Equal(t, 0, rate)
	rate = calculateRate(fields, curValue, curTime)
	assert.Equal(t, int64(1), rate)

	prevDoubleValue := 0.0
	curDoubleValue := 5.0
	fields["type"] = "Float64"
	rate = calculateRate(fields, prevDoubleValue, prevTime)
	assert.Equal(t, 0, rate)
	rate = calculateRate(fields, curDoubleValue, curTime)
	assert.Equal(t, 0.5, rate)
}

func readFromFile(filename string) string {
	data, err := ioutil.ReadFile(filename)
	if err != nil {
		panic(err)
	}
	str := string(data)
	return str
}

func createMetricTestData() consumerdata.MetricsData {
	return consumerdata.MetricsData{
		Node: &commonpb.Node{
			LibraryInfo: &commonpb.LibraryInfo{ExporterVersion: "SomeVersion"},
		},
		Resource: &resourcepb.Resource{
			Labels: map[string]string{
				conventions.AttributeServiceName:      "myServiceName",
				conventions.AttributeServiceNamespace: "myServiceNS",
			},
		},
		Metrics: []*metricspb.Metric{
			{
				MetricDescriptor: &metricspb.MetricDescriptor{
					Name:        "spanCounter",
					Description: "Counting all the spans",
					Unit:        "Count",
					Type:        metricspb.MetricDescriptor_CUMULATIVE_INT64,
					LabelKeys: []*metricspb.LabelKey{
						{Key: "spanName"},
						{Key: "isItAnError"},
					},
				},
				Timeseries: []*metricspb.TimeSeries{
					{
						LabelValues: []*metricspb.LabelValue{
							{Value: "testSpan", HasValue: true},
							{Value: "false", HasValue: true},
						},
						Points: []*metricspb.Point{
							{
								Timestamp: &timestamp.Timestamp{
									Seconds: 100,
								},
								Value: &metricspb.Point_Int64Value{
									Int64Value: 1,
								},
							},
						},
					},
				},
			},
			{
				MetricDescriptor: &metricspb.MetricDescriptor{
					Name:        "spanGaugeCounter",
					Description: "Counting all the spans",
					Unit:        "Count",
					Type:        metricspb.MetricDescriptor_GAUGE_INT64,
					LabelKeys: []*metricspb.LabelKey{
						{Key: "spanName"},
						{Key: "isItAnError"},
					},
				},
				Timeseries: []*metricspb.TimeSeries{
					{
						LabelValues: []*metricspb.LabelValue{
							{Value: "testSpan", HasValue: true},
							{Value: "false", HasValue: true},
						},
						Points: []*metricspb.Point{
							{
								Timestamp: &timestamp.Timestamp{
									Seconds: 100,
								},
								Value: &metricspb.Point_Int64Value{
									Int64Value: 1,
								},
							},
						},
					},
				},
			},
			{
				MetricDescriptor: &metricspb.MetricDescriptor{
					Name:        "spanDoubleCounter",
					Description: "Counting all the spans",
					Unit:        "Count",
					Type:        metricspb.MetricDescriptor_CUMULATIVE_DOUBLE,
					LabelKeys: []*metricspb.LabelKey{
						{Key: "spanName"},
						{Key: "isItAnError"},
					},
				},
				Timeseries: []*metricspb.TimeSeries{
					{
						LabelValues: []*metricspb.LabelValue{
							{Value: "testSpan", HasValue: true},
							{Value: "false", HasValue: true},
						},
						Points: []*metricspb.Point{
							{
								Timestamp: &timestamp.Timestamp{
									Seconds: 100,
								},
								Value: &metricspb.Point_DoubleValue{
									DoubleValue: 0.1,
								},
							},
						},
					},
				},
			},
			{
				MetricDescriptor: &metricspb.MetricDescriptor{
					Name:        "spanGaugeDoubleCounter",
					Description: "Counting all the spans",
					Unit:        "Count",
					Type:        metricspb.MetricDescriptor_GAUGE_DOUBLE,
					LabelKeys: []*metricspb.LabelKey{
						{Key: "spanName"},
						{Key: "isItAnError"},
					},
				},
				Timeseries: []*metricspb.TimeSeries{
					{
						LabelValues: []*metricspb.LabelValue{
							{Value: "testSpan", HasValue: true},
							{Value: "false", HasValue: true},
						},
						Points: []*metricspb.Point{
							{
								Timestamp: &timestamp.Timestamp{
									Seconds: 100,
								},
								Value: &metricspb.Point_DoubleValue{
									DoubleValue: 0.1,
								},
							},
						},
					},
				},
			},
			{
				MetricDescriptor: &metricspb.MetricDescriptor{
					Name:        "spanTimer",
					Description: "How long the spans take",
					Unit:        "Seconds",
					Type:        metricspb.MetricDescriptor_CUMULATIVE_DISTRIBUTION,
					LabelKeys: []*metricspb.LabelKey{
						{Key: "spanName"},
					},
				},
				Timeseries: []*metricspb.TimeSeries{
					{
						LabelValues: []*metricspb.LabelValue{
							{Value: "testSpan", HasValue: true},
						},
						Points: []*metricspb.Point{
							{
								Timestamp: &timestamp.Timestamp{
									Seconds: 100,
								},
								Value: &metricspb.Point_DistributionValue{
									DistributionValue: &metricspb.DistributionValue{
										Sum:   15.0,
										Count: 5,
										BucketOptions: &metricspb.DistributionValue_BucketOptions{
											Type: &metricspb.DistributionValue_BucketOptions_Explicit_{
												Explicit: &metricspb.DistributionValue_BucketOptions_Explicit{
													Bounds: []float64{0, 10},
												},
											},
										},
										Buckets: []*metricspb.DistributionValue_Bucket{
											{
												Count: 0,
											},
											{
												Count: 4,
											},
											{
												Count: 1,
											},
										},
									},
								},
							},
						},
					},
				},
			},
			{
				MetricDescriptor: &metricspb.MetricDescriptor{
					Name:        "spanTimer",
					Description: "How long the spans take",
					Unit:        "Seconds",
					Type:        metricspb.MetricDescriptor_SUMMARY,
					LabelKeys: []*metricspb.LabelKey{
						{Key: "spanName"},
					},
				},
				Timeseries: []*metricspb.TimeSeries{
					{
						LabelValues: []*metricspb.LabelValue{
							{Value: "testSpan"},
						},
						Points: []*metricspb.Point{
							{
								Timestamp: &timestamp.Timestamp{
									Seconds: 100,
								},
								Value: &metricspb.Point_SummaryValue{
									SummaryValue: &metricspb.SummaryValue{
										Sum: &wrappers.DoubleValue{
											Value: 15.0,
										},
										Count: &wrappers.Int64Value{
											Value: 5,
										},
										Snapshot: &metricspb.SummaryValue_Snapshot{
											PercentileValues: []*metricspb.SummaryValue_Snapshot_ValueAtPercentile{{
												Percentile: 0,
												Value:      1,
											},
												{
													Percentile: 100,
													Value:      5,
												}},
										},
									},
								},
							},
						},
					},
				},
			},
		},
	}
}

func TestNeedsCalculateRate(t *testing.T) {
	metric := pdata.NewMetric()
	metric.InitEmpty()
	metric.SetDataType(pdata.MetricDataTypeIntGauge)
	assert.False(t, needsCalculateRate(&metric))
	metric.SetDataType(pdata.MetricDataTypeDoubleGauge)
	assert.False(t, needsCalculateRate(&metric))

	metric.SetDataType(pdata.MetricDataTypeIntHistogram)
	assert.False(t, needsCalculateRate(&metric))
	metric.SetDataType(pdata.MetricDataTypeDoubleHistogram)
	assert.False(t, needsCalculateRate(&metric))

	metric.SetDataType(pdata.MetricDataTypeIntSum)
	metric.IntSum().InitEmpty()
	metric.IntSum().SetAggregationTemporality(pdata.AggregationTemporalityCumulative)
	assert.True(t, needsCalculateRate(&metric))
	metric.IntSum().SetAggregationTemporality(pdata.AggregationTemporalityDelta)
	assert.False(t, needsCalculateRate(&metric))

	metric.SetDataType(pdata.MetricDataTypeDoubleSum)
	metric.DoubleSum().InitEmpty()
	metric.DoubleSum().SetAggregationTemporality(pdata.AggregationTemporalityCumulative)
	assert.True(t, needsCalculateRate(&metric))
	metric.DoubleSum().SetAggregationTemporality(pdata.AggregationTemporalityDelta)
	assert.False(t, needsCalculateRate(&metric))
}

func BenchmarkTranslateOtToCWMetricWithInstrLibrary(b *testing.B) {
	md := createMetricTestData()
	rm := internaldata.OCToMetrics(md).ResourceMetrics().At(0)
<<<<<<< HEAD
	ilms := rm.InstrumentationLibraryMetrics()
	ilm := ilms.At(0)
	ilm.InstrumentationLibrary().InitEmpty()
	ilm.InstrumentationLibrary().SetName("cloudwatch-lib")
=======
	cwmMap := make(map[string]*CWMetrics)
	batchedCwmMap := make(map[string]*GroupedCWMetric)
	cwm, totalDroppedMetrics := TranslateOtToCWMetric(&rm, ZeroAndSingleDimensionRollup, cwmMap, batchedCwmMap, "")
	assert.Equal(t, 1, totalDroppedMetrics)
	assert.NotNil(t, cwm)
	assert.Equal(t, 5, len(cwm))
	assert.Equal(t, 1, len(cwm[0].Measurements))
>>>>>>> 962f45ed

	b.ResetTimer()
	for n := 0; n < b.N; n++ {
		TranslateOtToCWMetric(&rm, ZeroAndSingleDimensionRollup, "")
	}
}

func BenchmarkTranslateOtToCWMetricWithoutInstrLibrary(b *testing.B) {
	md := createMetricTestData()
	rm := internaldata.OCToMetrics(md).ResourceMetrics().At(0)

	b.ResetTimer()
	for n := 0; n < b.N; n++ {
		TranslateOtToCWMetric(&rm, ZeroAndSingleDimensionRollup, "")
	}
}

func BenchmarkTranslateOtToCWMetricWithNamespace(b *testing.B) {
	md := consumerdata.MetricsData{
		Node: &commonpb.Node{
			LibraryInfo: &commonpb.LibraryInfo{ExporterVersion: "SomeVersion"},
		},
		Resource: &resourcepb.Resource{
			Labels: map[string]string{
				conventions.AttributeServiceName: "myServiceName",
			},
		},
		Metrics: []*metricspb.Metric{},
	}
	rm := internaldata.OCToMetrics(md).ResourceMetrics().At(0)
<<<<<<< HEAD
=======
	cwmMap := make(map[string]*CWMetrics)
	batchedCwmMap := make(map[string]*GroupedCWMetric)
	cwm, totalDroppedMetrics := TranslateOtToCWMetric(&rm, ZeroAndSingleDimensionRollup, cwmMap, batchedCwmMap, "")
	assert.Equal(t, 0, totalDroppedMetrics)
	assert.Nil(t, cwm)
	assert.Equal(t, 0, len(cwm))
	md = consumerdata.MetricsData{
		Node: &commonpb.Node{
			LibraryInfo: &commonpb.LibraryInfo{ExporterVersion: "SomeVersion"},
		},
		Resource: &resourcepb.Resource{
			Labels: map[string]string{
				conventions.AttributeServiceNamespace: "myServiceNS",
			},
		},
		Metrics: []*metricspb.Metric{
			{
				MetricDescriptor: &metricspb.MetricDescriptor{
					Name:        "spanCounter",
					Description: "Counting all the spans",
					Unit:        "Count",
					Type:        metricspb.MetricDescriptor_CUMULATIVE_INT64,
					LabelKeys: []*metricspb.LabelKey{
						{Key: "spanName"},
						{Key: "isItAnError"},
					},
				},
				Timeseries: []*metricspb.TimeSeries{
					{
						LabelValues: []*metricspb.LabelValue{
							{Value: "testSpan", HasValue: true},
							{Value: "false", HasValue: true},
						},
						Points: []*metricspb.Point{
							{
								Timestamp: &timestamp.Timestamp{
									Seconds: 100,
								},
								Value: &metricspb.Point_Int64Value{
									Int64Value: 1,
								},
							},
						},
					},
				},
			},
			{
				MetricDescriptor: &metricspb.MetricDescriptor{
					Name:        "spanCounter",
					Description: "Counting all the spans",
					Unit:        "Count",
					Type:        metricspb.MetricDescriptor_CUMULATIVE_INT64,
				},
				Timeseries: []*metricspb.TimeSeries{},
			},
			{
				MetricDescriptor: &metricspb.MetricDescriptor{
					Name:        "spanGaugeCounter",
					Description: "Counting all the spans",
					Unit:        "Count",
					Type:        metricspb.MetricDescriptor_GAUGE_INT64,
				},
				Timeseries: []*metricspb.TimeSeries{},
			},
			{
				MetricDescriptor: &metricspb.MetricDescriptor{
					Name:        "spanGaugeDoubleCounter",
					Description: "Counting all the spans",
					Unit:        "Count",
					Type:        metricspb.MetricDescriptor_GAUGE_DOUBLE,
				},
				Timeseries: []*metricspb.TimeSeries{},
			},
			{
				MetricDescriptor: &metricspb.MetricDescriptor{
					Name:        "spanDoubleCounter",
					Description: "Counting all the spans",
					Unit:        "Count",
					Type:        metricspb.MetricDescriptor_CUMULATIVE_DOUBLE,
				},
				Timeseries: []*metricspb.TimeSeries{},
			},
			{
				MetricDescriptor: &metricspb.MetricDescriptor{
					Name:        "spanDoubleCounter",
					Description: "Counting all the spans",
					Unit:        "Count",
					Type:        metricspb.MetricDescriptor_CUMULATIVE_DISTRIBUTION,
				},
				Timeseries: []*metricspb.TimeSeries{},
			},
		},
	}
	rm = internaldata.OCToMetrics(md).ResourceMetrics().At(0)
	cwm, totalDroppedMetrics = TranslateOtToCWMetric(&rm, ZeroAndSingleDimensionRollup, cwmMap, batchedCwmMap, "")
	assert.Equal(t, 0, totalDroppedMetrics)
	assert.NotNil(t, cwm)
	assert.Equal(t, 1, len(cwm))
>>>>>>> 962f45ed

	b.ResetTimer()
	for n := 0; n < b.N; n++ {
		TranslateOtToCWMetric(&rm, ZeroAndSingleDimensionRollup, "")
	}
}

<<<<<<< HEAD
func BenchmarkTranslateCWMetricToEMF(b *testing.B) {
=======
func TestBatchCWMetrics(t *testing.T) {
	cwMetricsMap := make(map[string]*CWMetrics)
	groupedCWMetricMap := make(map[string]*GroupedCWMetric) 

	cwMeasurement_1 := CwMeasurement{
		Namespace:  "eks-aoc",
		Dimensions: [][]string{{"controller_pod", "kubernetes_node"}},
		Metrics: []map[string]string{{
			"Name": "nginx_ingress_controller_nginx_process_connections",
			"Unit": "",
		}},
	}
	timestamp_1 := int64(1603909497679)
	fields_1 := make(map[string]interface{})
	fields_1["nginx_ingress_controller_nginx_process_connections"] = 0
	fields_1["controller_pod"] = "my-nginx-ingress-nginx-controller-bbf548c86-wl84b"
	fields_1["kubernetes_node"] = "ip-192-168-17-95.us-west-2.compute.internal"

	met_1 := &CWMetrics{
		Timestamp:    timestamp_1,
		Fields:       fields_1,
		Measurements: []CwMeasurement{cwMeasurement_1},
	}

	cwMeasurement_2 := CwMeasurement{
		Namespace:  "eks-aoc",
		Dimensions: [][]string{{"controller_pod", "kubernetes_node"}},
		Metrics: []map[string]string{{
			"Name": "nginx_ingress_controller_nginx_process_connections_total",
			"Unit": "",
		}},
	}
	timestamp_2 := int64(1603909497679)
	fields_2 := make(map[string]interface{})
	fields_2["nginx_ingress_controller_nginx_process_connections_total"] = 2.383293611773137
	fields_2["controller_pod"] = "my-nginx-ingress-nginx-controller-bbf548c86-wl84b"
	fields_2["kubernetes_node"] = "ip-192-168-17-95.us-west-2.compute.internal"

	met_2 := &CWMetrics{
		Timestamp:    timestamp_2,
		Fields:       fields_2,
		Measurements: []CwMeasurement{cwMeasurement_2},
	}
	key := "controller_podkubernetes_node"
	batchCWMetrics([]*CWMetrics{met_1, met_2}, groupedCWMetricMap, cwMetricsMap)
	assert.Equal(t, len(groupedCWMetricMap), 1)
	assert.Equal(t, len(groupedCWMetricMap[key].Metrics), 2)
}

func TestTranslateCWMetricToEMF(t *testing.T) {
>>>>>>> 962f45ed
	cwMeasurement := CwMeasurement{
		Namespace:  "test-emf",
		Dimensions: [][]string{{"OTelLib"}, {"OTelLib", "spanName"}},
		Metrics: []map[string]string{{
			"Name": "spanCounter",
			"Unit": "Count",
		}},
	}
	timestamp := int64(1596151098037)
	fields := make(map[string]interface{})
	fields["OTelLib"] = "cloudwatch-otel"
	fields["spanName"] = "test"
	fields["spanCounter"] = 0

	met := &CWMetrics{
		Timestamp:    timestamp,
		Fields:       fields,
		Measurements: []CwMeasurement{cwMeasurement},
	}

<<<<<<< HEAD
	b.ResetTimer()
	for n := 0; n < b.N; n++ {
		TranslateCWMetricToEMF([]*CWMetrics{met})
=======
func TestTranslateBatchedMetricToEMF(t *testing.T) {
	dimensions := map[string]interface{} {"Namespace": "kube-system",}
	metrics := map[string]interface{} {"go_goroutines": 0,}
	metricUnits := map[string]string {"go_goroutines": "",}
	namespace := string("kubernetes-service-endpoints")
	timestamp := int64(1603750966417)

	met := &GroupedCWMetric{
		Namespace:	  namespace,
		Timestamp:    timestamp,
		Dimensions:   dimensions,
		Metrics: 	  metrics,
		MetricUnits:  metricUnits,
	}

	key := string("NamespaceOTLibServicecontainer_nameeks_amazonaws_com_componentk8s_appkubernetes_io_cluster_servicekubernetes_io_namekubernetes_nodepod_name")
	res := map[string]*GroupedCWMetric{}
	res[key] = met
	inputLogEvent := TranslateBatchedMetricToEMF(res)

	assert.Equal(t, readFromFile("testdata/testTranslateBatchedMetricToEMF.json"), *inputLogEvent[0].InputLogEvent.Message, "Expect to be equal")
}

func TestCalculateRate(t *testing.T) {
	prevValue := int64(0)
	curValue := int64(10)
	fields := make(map[string]interface{})
	fields["OTLib"] = "cloudwatch-otel"
	fields["spanName"] = "test"
	fields["spanCounter"] = prevValue
	fields["type"] = "Int64"
	prevTime := time.Now().UnixNano() / int64(time.Millisecond)
	curTime := time.Unix(0, prevTime*int64(time.Millisecond)).Add(time.Second*10).UnixNano() / int64(time.Millisecond)
	rate := calculateRate(fields, prevValue, prevTime)
	assert.Equal(t, 0, rate)
	rate = calculateRate(fields, curValue, curTime)
	assert.Equal(t, int64(1), rate)

	prevDoubleValue := 0.0
	curDoubleValue := 5.0
	fields["type"] = "Float64"
	rate = calculateRate(fields, prevDoubleValue, prevTime)
	assert.Equal(t, 0, rate)
	rate = calculateRate(fields, curDoubleValue, curTime)
	assert.Equal(t, 0.5, rate)
}

func readFromFile(filename string) string {
	data, err := ioutil.ReadFile(filename)
	if err != nil {
		panic(err)
>>>>>>> 962f45ed
	}
}<|MERGE_RESOLUTION|>--- conflicted
+++ resolved
@@ -1290,12 +1290,6 @@
 func BenchmarkTranslateOtToCWMetricWithInstrLibrary(b *testing.B) {
 	md := createMetricTestData()
 	rm := internaldata.OCToMetrics(md).ResourceMetrics().At(0)
-<<<<<<< HEAD
-	ilms := rm.InstrumentationLibraryMetrics()
-	ilm := ilms.At(0)
-	ilm.InstrumentationLibrary().InitEmpty()
-	ilm.InstrumentationLibrary().SetName("cloudwatch-lib")
-=======
 	cwmMap := make(map[string]*CWMetrics)
 	batchedCwmMap := make(map[string]*GroupedCWMetric)
 	cwm, totalDroppedMetrics := TranslateOtToCWMetric(&rm, ZeroAndSingleDimensionRollup, cwmMap, batchedCwmMap, "")
@@ -1303,7 +1297,6 @@
 	assert.NotNil(t, cwm)
 	assert.Equal(t, 5, len(cwm))
 	assert.Equal(t, 1, len(cwm[0].Measurements))
->>>>>>> 962f45ed
 
 	b.ResetTimer()
 	for n := 0; n < b.N; n++ {
@@ -1334,8 +1327,6 @@
 		Metrics: []*metricspb.Metric{},
 	}
 	rm := internaldata.OCToMetrics(md).ResourceMetrics().At(0)
-<<<<<<< HEAD
-=======
 	cwmMap := make(map[string]*CWMetrics)
 	batchedCwmMap := make(map[string]*GroupedCWMetric)
 	cwm, totalDroppedMetrics := TranslateOtToCWMetric(&rm, ZeroAndSingleDimensionRollup, cwmMap, batchedCwmMap, "")
@@ -1434,7 +1425,6 @@
 	assert.Equal(t, 0, totalDroppedMetrics)
 	assert.NotNil(t, cwm)
 	assert.Equal(t, 1, len(cwm))
->>>>>>> 962f45ed
 
 	b.ResetTimer()
 	for n := 0; n < b.N; n++ {
@@ -1442,12 +1432,9 @@
 	}
 }
 
-<<<<<<< HEAD
-func BenchmarkTranslateCWMetricToEMF(b *testing.B) {
-=======
 func TestBatchCWMetrics(t *testing.T) {
 	cwMetricsMap := make(map[string]*CWMetrics)
-	groupedCWMetricMap := make(map[string]*GroupedCWMetric) 
+	groupedCWMetricMap := make(map[string]*GroupedCWMetric)
 
 	cwMeasurement_1 := CwMeasurement{
 		Namespace:  "eks-aoc",
@@ -1495,7 +1482,6 @@
 }
 
 func TestTranslateCWMetricToEMF(t *testing.T) {
->>>>>>> 962f45ed
 	cwMeasurement := CwMeasurement{
 		Namespace:  "test-emf",
 		Dimensions: [][]string{{"OTelLib"}, {"OTelLib", "spanName"}},
@@ -1516,11 +1502,6 @@
 		Measurements: []CwMeasurement{cwMeasurement},
 	}
 
-<<<<<<< HEAD
-	b.ResetTimer()
-	for n := 0; n < b.N; n++ {
-		TranslateCWMetricToEMF([]*CWMetrics{met})
-=======
 func TestTranslateBatchedMetricToEMF(t *testing.T) {
 	dimensions := map[string]interface{} {"Namespace": "kube-system",}
 	metrics := map[string]interface{} {"go_goroutines": 0,}
@@ -1572,6 +1553,5 @@
 	data, err := ioutil.ReadFile(filename)
 	if err != nil {
 		panic(err)
->>>>>>> 962f45ed
 	}
 }