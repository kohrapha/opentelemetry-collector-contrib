// Copyright 2020, OpenTelemetry Authors
//
// Licensed under the Apache License, Version 2.0 (the "License");
// you may not use this file except in compliance with the License.
// You may obtain a copy of the License at
//
//      http://www.apache.org/licenses/LICENSE-2.0
//
// Unless required by applicable law or agreed to in writing, software
// distributed under the License is distributed on an "AS IS" BASIS,
// WITHOUT WARRANTIES OR CONDITIONS OF ANY KIND, either express or implied.
// See the License for the specific language governing permissions and
// limitations under the License.

package awsemfexporter

import (
	"bytes"
	"crypto/sha1"
	"encoding/json"
	"fmt"
	"sort"
	"time"

	"go.opentelemetry.io/collector/consumer/pdata"
	"go.opentelemetry.io/collector/translator/conventions"
	"go.uber.org/zap"

	"github.com/open-telemetry/opentelemetry-collector-contrib/exporter/awsemfexporter/mapwithexpiry"
)

const (
	CleanInterval = 5 * time.Minute
	MinTimeDiff   = 50 * time.Millisecond // We assume 50 milli-seconds is the minimal gap between two collected data sample to be valid to calculate delta

	// OTel instrumentation lib name as dimension
	OTellibDimensionKey          = "OTelLib"
	defaultNameSpace             = "default"
	noInstrumentationLibraryName = "Undefined"

	// See: http://docs.aws.amazon.com/AmazonCloudWatchLogs/latest/APIReference/API_PutLogEvents.html
	maximumLogEventsPerPut = 10000

	// DimensionRollupOptions
	ZeroAndSingleDimensionRollup = "ZeroAndSingleDimensionRollup"
	SingleDimensionRollupOnly    = "SingleDimensionRollupOnly"

	FakeMetricValue = 0
)

var currentState = mapwithexpiry.NewMapWithExpiry(CleanInterval)

type rateState struct {
	value     interface{}
	timestamp int64
}

// CWMetrics defines
type CWMetrics struct {
	Measurements []CwMeasurement
	Timestamp    int64
	Fields       map[string]interface{}
}

// CwMeasurement defines
type CwMeasurement struct {
	Namespace  string
	Dimensions [][]string
	Metrics    []map[string]string
}

// CWMetric stats defines
type CWMetricStats struct {
	Max   float64
	Min   float64
	Count uint64
	Sum   float64
}

// Wrapper interface for:
// 	- pdata.IntDataPointSlice
// 	- pdata.DoubleDataPointSlice
// 	- pdata.IntHistogramDataPointSlice
// 	- pdata.DoubleHistogramDataPointSlice
type DataPoints interface {
	Len() int
	At(int) DataPoint
}

// Wrapper interface for:
// 	- pdata.IntDataPoint
// 	- pdata.DoubleDataPoint
// 	- pdata.IntHistogramDataPoint
// 	- pdata.DoubleHistogramDataPoint
type DataPoint interface {
	IsNil() bool
	LabelsMap() pdata.StringMap
}

// Define wrapper interfaces such that At(i) returns a `DataPoint`
type IntDataPointSlice struct {
	pdata.IntDataPointSlice
}
type DoubleDataPointSlice struct {
	pdata.DoubleDataPointSlice
}
type DoubleHistogramDataPointSlice struct {
	pdata.DoubleHistogramDataPointSlice
}

func (dps IntDataPointSlice) At(i int) DataPoint {
	return dps.IntDataPointSlice.At(i)
}
func (dps DoubleDataPointSlice) At(i int) DataPoint {
	return dps.DoubleDataPointSlice.At(i)
}
func (dps DoubleHistogramDataPointSlice) At(i int) DataPoint {
	return dps.DoubleHistogramDataPointSlice.At(i)
}

// TranslateOtToCWMetric converts OT metrics to CloudWatch Metric format
func TranslateOtToCWMetric(rm *pdata.ResourceMetrics, config *Config) ([]*CWMetrics, int) {
	var cwMetricList []*CWMetrics
	totalDroppedMetrics := 0
<<<<<<< HEAD
	namespace := config.Namespace
=======
	var instrumentationLibName string
>>>>>>> 1c9a56bc

	if len(namespace) == 0 && !rm.Resource().IsNil() {
		serviceName, svcNameOk := rm.Resource().Attributes().Get(conventions.AttributeServiceName)
		serviceNamespace, svcNsOk := rm.Resource().Attributes().Get(conventions.AttributeServiceNamespace)
		if svcNameOk && svcNsOk && serviceName.Type() == pdata.AttributeValueSTRING && serviceNamespace.Type() == pdata.AttributeValueSTRING {
			namespace = fmt.Sprintf("%s/%s", serviceNamespace.StringVal(), serviceName.StringVal())
		} else if svcNameOk && serviceName.Type() == pdata.AttributeValueSTRING {
			namespace = serviceName.StringVal()
		} else if svcNsOk && serviceNamespace.Type() == pdata.AttributeValueSTRING {
			namespace = serviceNamespace.StringVal()
		}
	}

	if len(namespace) == 0 {
		namespace = defaultNameSpace
	}

	ilms := rm.InstrumentationLibraryMetrics()
	for j := 0; j < ilms.Len(); j++ {
		ilm := ilms.At(j)
		if ilm.IsNil() {
			continue
		}
		if ilm.InstrumentationLibrary().IsNil() {
			instrumentationLibName = noInstrumentationLibraryName
		} else {
			instrumentationLibName = ilm.InstrumentationLibrary().Name()
		}

		metrics := ilm.Metrics()
		for k := 0; k < metrics.Len(); k++ {
			metric := metrics.At(k)
			if metric.IsNil() {
				totalDroppedMetrics++
				continue
			}
<<<<<<< HEAD
			cwMetrics := getCWMetrics(&metric, namespace, OTLib, config)
=======
			cwMetrics := getCWMetrics(&metric, namespace, instrumentationLibName, dimensionRollupOption)
>>>>>>> 1c9a56bc
			cwMetricList = append(cwMetricList, cwMetrics...)
		}
	}
	return cwMetricList, totalDroppedMetrics
}

func TranslateCWMetricToEMF(cwMetricLists []*CWMetrics, logger *zap.Logger) []*LogEvent {
	// convert CWMetric into map format for compatible with PLE input
	ples := make([]*LogEvent, 0, maximumLogEventsPerPut)
	for _, met := range cwMetricLists {
		cwmMap := make(map[string]interface{})
		fieldMap := met.Fields

		if len(met.Measurements) > 0 {
			// Create `_aws` section only if there are measurements
			cwmMap["CloudWatchMetrics"] = met.Measurements
			cwmMap["Timestamp"] = met.Timestamp
			fieldMap["_aws"] = cwmMap
		} else {
			str, _ := json.Marshal(fieldMap)
			logger.Warn("Dropped metric due to no matching metric declarations", zap.String("labels", string(str)))
		}

		pleMsg, err := json.Marshal(fieldMap)
		if err != nil {
			continue
		}
		metricCreationTime := met.Timestamp

		logEvent := NewLogEvent(
			metricCreationTime,
			string(pleMsg),
		)
		logEvent.LogGeneratedTime = time.Unix(0, metricCreationTime*int64(time.Millisecond))
		ples = append(ples, logEvent)
	}
	return ples
}

// Translates OTLP Metric to list of CW Metrics
<<<<<<< HEAD
func getCWMetrics(metric *pdata.Metric, namespace string, OTLib string, config *Config) []*CWMetrics {
=======
func getCWMetrics(metric *pdata.Metric, namespace string, instrumentationLibName string, dimensionRollupOption string) []*CWMetrics {
>>>>>>> 1c9a56bc
	var result []*CWMetrics
	var dps DataPoints

	// metric measure data from OT
	metricMeasure := make(map[string]string)
	metricMeasure["Name"] = metric.Name()
	metricMeasure["Unit"] = metric.Unit()
	// metric measure slice could include multiple metric measures
	metricSlice := []map[string]string{metricMeasure}

	// Retrieve data points
	switch metric.DataType() {
	case pdata.MetricDataTypeIntGauge:
		dps = IntDataPointSlice{metric.IntGauge().DataPoints()}
	case pdata.MetricDataTypeDoubleGauge:
		dps = DoubleDataPointSlice{metric.DoubleGauge().DataPoints()}
	case pdata.MetricDataTypeIntSum:
		dps = IntDataPointSlice{metric.IntSum().DataPoints()}
	case pdata.MetricDataTypeDoubleSum:
		dps = DoubleDataPointSlice{metric.DoubleSum().DataPoints()}
	case pdata.MetricDataTypeDoubleHistogram:
		dps = DoubleHistogramDataPointSlice{metric.DoubleHistogram().DataPoints()}
	}

	if dps.Len() == 0 {
		return result
	}
	for m := 0; m < dps.Len(); m++ {
		dp := dps.At(m)
		if dp.IsNil() {
			continue
		}
<<<<<<< HEAD
		cwMetric := buildCWMetric(dp, metric, namespace, metricSlice, OTLib, config)
=======
		cwMetric := buildCWMetric(dp, metric, namespace, metricSlice, instrumentationLibName, dimensionRollupOption)
>>>>>>> 1c9a56bc
		if cwMetric != nil {
			result = append(result, cwMetric)
		}
	}
	return result
}

// Build CWMetric from DataPoint
<<<<<<< HEAD
func buildCWMetric(dp DataPoint, pmd *pdata.Metric, namespace string, metricSlice []map[string]string, OTLib string, config *Config) *CWMetrics {
	dimensionRollupOption := config.DimensionRollupOption
	mds := config.MetricDeclarations

	labelsMap := dp.LabelsMap()
	labelsSlice := make([]string, labelsMap.Len(), labelsMap.Len()+1)
	// `labels` contains label key/value pairs
	labels := make(map[string]string, labelsMap.Len()+1)
	// `fields` contains metric and dimensions key/value pairs
	fields := make(map[string]interface{}, labelsMap.Len()+2)
	idx := 0
	labelsMap.ForEach(func(k string, v pdata.StringValue) {
		fields[k] = v.Value()
		labels[k] = v.Value()
		labelsSlice[idx] = k
		idx++
	})

	// Add OTLib as an additional label
	labels[OtlibDimensionKey] = OTLib
	fields[OtlibDimensionKey] = OTLib

	// Create list of dimension sets
	var dimensionsArray [][][]string
	if len(mds) > 0 {
		// Filter metric declarations and map each metric declaration to a list
		// of dimension sets
		dimensionsArray = processMetricDeclarations(mds, pmd, labels)
	} else {
		// If not metric declarations defined, create a single dimension set containing
		// the list of labels + OTLib dimension key
		dimensionsArray = [][][]string{{append(labelsSlice, OtlibDimensionKey)}}
	}

	// Apply single/zero dimension rollup to labels
	rollupDimensionArray := dimensionRollup(dimensionRollupOption, labelsSlice)

	// Build list of CW Measurements
	cwMeasurements := make([]CwMeasurement, len(dimensionsArray))
	for i, dimensions := range dimensionsArray {
		if len(rollupDimensionArray) > 0 {
			dimensions = append(dimensions, rollupDimensionArray...)
		}
		cwMeasurements[i] = CwMeasurement{
			Namespace:  namespace,
			Dimensions: dimensions,
			Metrics:    metricSlice,
		}
=======
func buildCWMetric(dp DataPoint, pmd *pdata.Metric, namespace string, metricSlice []map[string]string, instrumentationLibName string, dimensionRollupOption string) *CWMetrics {
	dimensions, fields := createDimensions(dp, instrumentationLibName, dimensionRollupOption)
	cwMeasurement := &CwMeasurement{
		Namespace:  namespace,
		Dimensions: dimensions,
		Metrics:    metricSlice,
>>>>>>> 1c9a56bc
	}

	timestamp := time.Now().UnixNano() / int64(time.Millisecond)

	// Extract metric
	var metricVal interface{}
	switch metric := dp.(type) {
	case pdata.IntDataPoint:
		// Put a fake but identical metric value here in order to add metric name into fields
		// since calculateRate() needs metric name as one of metric identifiers
		fields[pmd.Name()] = int64(FakeMetricValue)
		metricVal = metric.Value()
		if needsCalculateRate(pmd) {
			metricVal = calculateRate(fields, metric.Value(), timestamp)
		}
	case pdata.DoubleDataPoint:
		fields[pmd.Name()] = float64(FakeMetricValue)
		metricVal = metric.Value()
		if needsCalculateRate(pmd) {
			metricVal = calculateRate(fields, metric.Value(), timestamp)
		}
	case pdata.DoubleHistogramDataPoint:
		bucketBounds := metric.ExplicitBounds()
		metricVal = &CWMetricStats{
			Min:   bucketBounds[0],
			Max:   bucketBounds[len(bucketBounds)-1],
			Count: metric.Count(),
			Sum:   metric.Sum(),
		}
	}
	if metricVal == nil {
		return nil
	}
	fields[pmd.Name()] = metricVal

	cwMetric := &CWMetrics{
		Measurements: cwMeasurements,
		Timestamp:    timestamp,
		Fields:       fields,
	}
	return cwMetric
}

<<<<<<< HEAD
=======
// Create dimensions from DataPoint labels, where dimensions is a 2D array of dimension names,
// and initialize fields with dimension key/value pairs
func createDimensions(dp DataPoint, instrumentationLibName string, dimensionRollupOption string) (dimensions [][]string, fields map[string]interface{}) {
	// fields contains metric and dimensions key/value pairs
	fields = make(map[string]interface{})
	dimensionKV := dp.LabelsMap()

	dimensionSlice := make([]string, dimensionKV.Len(), dimensionKV.Len()+1)
	idx := 0
	dimensionKV.ForEach(func(k string, v pdata.StringValue) {
		fields[k] = v.Value()
		dimensionSlice[idx] = k
		idx++
	})
	// Add OTel instrumentation lib name as an additional dimension if it is defined
	if instrumentationLibName != noInstrumentationLibraryName {
		fields[OTellibDimensionKey] = instrumentationLibName
		dimensions = append(dimensions, append(dimensionSlice, OTellibDimensionKey))
	} else {
		dimensions = append(dimensions, dimensionSlice)
	}

	// EMF dimension attr takes list of list on dimensions. Including single/zero dimension rollup
	rollupDimensionArray := dimensionRollup(dimensionRollupOption, dimensionSlice, instrumentationLibName)
	if len(rollupDimensionArray) > 0 {
		dimensions = append(dimensions, rollupDimensionArray...)
	}

	return
}

>>>>>>> 1c9a56bc
// rate is calculated by valDelta / timeDelta
func calculateRate(fields map[string]interface{}, val interface{}, timestamp int64) interface{} {
	keys := make([]string, 0, len(fields))
	var b bytes.Buffer
	var metricRate interface{}
	// hash the key of str: metric + dimension key/value pairs (sorted alpha)
	for k := range fields {
		keys = append(keys, k)
	}
	sort.Strings(keys)
	for _, k := range keys {
		switch v := fields[k].(type) {
		case int64:
			b.WriteString(k)
			continue
		case string:
			b.WriteString(k)
			b.WriteString(v)
		default:
			continue
		}
	}
	h := sha1.New()
	h.Write(b.Bytes())
	bs := h.Sum(nil)
	hashStr := string(bs)

	// get previous Metric content from map. Need to lock the map until set the new state
	currentState.Lock()
	if state, ok := currentState.Get(hashStr); ok {
		prevStats := state.(*rateState)
		deltaTime := timestamp - prevStats.timestamp
		var deltaVal interface{}
		if _, ok := val.(float64); ok {
			deltaVal = val.(float64) - prevStats.value.(float64)
			if deltaTime > MinTimeDiff.Milliseconds() && deltaVal.(float64) >= 0 {
				metricRate = deltaVal.(float64) * 1e3 / float64(deltaTime)
			}
		} else {
			deltaVal = val.(int64) - prevStats.value.(int64)
			if deltaTime > MinTimeDiff.Milliseconds() && deltaVal.(int64) >= 0 {
				metricRate = deltaVal.(int64) * 1e3 / deltaTime
			}
		}
	}
	content := &rateState{
		value:     val,
		timestamp: timestamp,
	}
	currentState.Set(hashStr, content)
	currentState.Unlock()
	if metricRate == nil {
		metricRate = 0
	}
	return metricRate
}

func dimensionRollup(dimensionRollupOption string, originalDimensionSlice []string, instrumentationLibName string) [][]string {
	var rollupDimensionArray [][]string
	dimensionZero := []string{}
	if instrumentationLibName != noInstrumentationLibraryName {
		dimensionZero = append(dimensionZero, OTellibDimensionKey)
	}
	if dimensionRollupOption == ZeroAndSingleDimensionRollup {
		//"Zero" dimension rollup
		if len(originalDimensionSlice) > 0 {
			rollupDimensionArray = append(rollupDimensionArray, dimensionZero)
		}
	}
	if dimensionRollupOption == ZeroAndSingleDimensionRollup || dimensionRollupOption == SingleDimensionRollupOnly {
		//"One" dimension rollup
		if len(originalDimensionSlice) > 1 {
			for _, dimensionKey := range originalDimensionSlice {
				rollupDimensionArray = append(rollupDimensionArray, append(dimensionZero, dimensionKey))
			}
		}
	}

	return rollupDimensionArray
}

func needsCalculateRate(pmd *pdata.Metric) bool {
	switch pmd.DataType() {
	case pdata.MetricDataTypeIntSum:
		if !pmd.IntSum().IsNil() && pmd.IntSum().AggregationTemporality() == pdata.AggregationTemporalityCumulative {
			return true
		}
	case pdata.MetricDataTypeDoubleSum:
		if !pmd.DoubleSum().IsNil() && pmd.DoubleSum().AggregationTemporality() == pdata.AggregationTemporalityCumulative {
			return true
		}
	}
	return false
}<|MERGE_RESOLUTION|>--- conflicted
+++ resolved
@@ -122,11 +122,8 @@
 func TranslateOtToCWMetric(rm *pdata.ResourceMetrics, config *Config) ([]*CWMetrics, int) {
 	var cwMetricList []*CWMetrics
 	totalDroppedMetrics := 0
-<<<<<<< HEAD
 	namespace := config.Namespace
-=======
 	var instrumentationLibName string
->>>>>>> 1c9a56bc
 
 	if len(namespace) == 0 && !rm.Resource().IsNil() {
 		serviceName, svcNameOk := rm.Resource().Attributes().Get(conventions.AttributeServiceName)
@@ -163,11 +160,7 @@
 				totalDroppedMetrics++
 				continue
 			}
-<<<<<<< HEAD
-			cwMetrics := getCWMetrics(&metric, namespace, OTLib, config)
-=======
-			cwMetrics := getCWMetrics(&metric, namespace, instrumentationLibName, dimensionRollupOption)
->>>>>>> 1c9a56bc
+			cwMetrics := getCWMetrics(&metric, namespace, instrumentationLibName, config)
 			cwMetricList = append(cwMetricList, cwMetrics...)
 		}
 	}
@@ -208,11 +201,7 @@
 }
 
 // Translates OTLP Metric to list of CW Metrics
-<<<<<<< HEAD
-func getCWMetrics(metric *pdata.Metric, namespace string, OTLib string, config *Config) []*CWMetrics {
-=======
-func getCWMetrics(metric *pdata.Metric, namespace string, instrumentationLibName string, dimensionRollupOption string) []*CWMetrics {
->>>>>>> 1c9a56bc
+func getCWMetrics(metric *pdata.Metric, namespace string, instrumentationLibName string, config *Config) []*CWMetrics {
 	var result []*CWMetrics
 	var dps DataPoints
 
@@ -245,11 +234,7 @@
 		if dp.IsNil() {
 			continue
 		}
-<<<<<<< HEAD
-		cwMetric := buildCWMetric(dp, metric, namespace, metricSlice, OTLib, config)
-=======
-		cwMetric := buildCWMetric(dp, metric, namespace, metricSlice, instrumentationLibName, dimensionRollupOption)
->>>>>>> 1c9a56bc
+		cwMetric := buildCWMetric(dp, metric, namespace, metricSlice, instrumentationLibName, config)
 		if cwMetric != nil {
 			result = append(result, cwMetric)
 		}
@@ -258,8 +243,7 @@
 }
 
 // Build CWMetric from DataPoint
-<<<<<<< HEAD
-func buildCWMetric(dp DataPoint, pmd *pdata.Metric, namespace string, metricSlice []map[string]string, OTLib string, config *Config) *CWMetrics {
+func buildCWMetric(dp DataPoint, pmd *pdata.Metric, namespace string, metricSlice []map[string]string, instrumentationLibName string, config *Config) *CWMetrics {
 	dimensionRollupOption := config.DimensionRollupOption
 	mds := config.MetricDeclarations
 
@@ -277,9 +261,11 @@
 		idx++
 	})
 
-	// Add OTLib as an additional label
-	labels[OtlibDimensionKey] = OTLib
-	fields[OtlibDimensionKey] = OTLib
+	// Add OTel instrumentation lib name as an additional dimension if it is defined
+	if instrumentationLibName != noInstrumentationLibraryName {
+		labels[OTellibDimensionKey] = instrumentationLibName
+		fields[OTellibDimensionKey] = instrumentationLibName
+	}
 
 	// Create list of dimension sets
 	var dimensionsArray [][][]string
@@ -287,14 +273,15 @@
 		// Filter metric declarations and map each metric declaration to a list
 		// of dimension sets
 		dimensionsArray = processMetricDeclarations(mds, pmd, labels)
-	} else {
-		// If not metric declarations defined, create a single dimension set containing
-		// the list of labels + OTLib dimension key
+	} else if instrumentationLibName != noInstrumentationLibraryName {
+		// If no metric declarations defined and OTel instrumentation lib name is defined,
+		// create a single dimension set containing the list of labels +
+		// instrumentationLibName dimension key
 		dimensionsArray = [][][]string{{append(labelsSlice, OtlibDimensionKey)}}
 	}
 
 	// Apply single/zero dimension rollup to labels
-	rollupDimensionArray := dimensionRollup(dimensionRollupOption, labelsSlice)
+	rollupDimensionArray := dimensionRollup(dimensionRollupOption, labelsSlice, instrumentationLibName)
 
 	// Build list of CW Measurements
 	cwMeasurements := make([]CwMeasurement, len(dimensionsArray))
@@ -307,14 +294,6 @@
 			Dimensions: dimensions,
 			Metrics:    metricSlice,
 		}
-=======
-func buildCWMetric(dp DataPoint, pmd *pdata.Metric, namespace string, metricSlice []map[string]string, instrumentationLibName string, dimensionRollupOption string) *CWMetrics {
-	dimensions, fields := createDimensions(dp, instrumentationLibName, dimensionRollupOption)
-	cwMeasurement := &CwMeasurement{
-		Namespace:  namespace,
-		Dimensions: dimensions,
-		Metrics:    metricSlice,
->>>>>>> 1c9a56bc
 	}
 
 	timestamp := time.Now().UnixNano() / int64(time.Millisecond)
@@ -358,40 +337,6 @@
 	return cwMetric
 }
 
-<<<<<<< HEAD
-=======
-// Create dimensions from DataPoint labels, where dimensions is a 2D array of dimension names,
-// and initialize fields with dimension key/value pairs
-func createDimensions(dp DataPoint, instrumentationLibName string, dimensionRollupOption string) (dimensions [][]string, fields map[string]interface{}) {
-	// fields contains metric and dimensions key/value pairs
-	fields = make(map[string]interface{})
-	dimensionKV := dp.LabelsMap()
-
-	dimensionSlice := make([]string, dimensionKV.Len(), dimensionKV.Len()+1)
-	idx := 0
-	dimensionKV.ForEach(func(k string, v pdata.StringValue) {
-		fields[k] = v.Value()
-		dimensionSlice[idx] = k
-		idx++
-	})
-	// Add OTel instrumentation lib name as an additional dimension if it is defined
-	if instrumentationLibName != noInstrumentationLibraryName {
-		fields[OTellibDimensionKey] = instrumentationLibName
-		dimensions = append(dimensions, append(dimensionSlice, OTellibDimensionKey))
-	} else {
-		dimensions = append(dimensions, dimensionSlice)
-	}
-
-	// EMF dimension attr takes list of list on dimensions. Including single/zero dimension rollup
-	rollupDimensionArray := dimensionRollup(dimensionRollupOption, dimensionSlice, instrumentationLibName)
-	if len(rollupDimensionArray) > 0 {
-		dimensions = append(dimensions, rollupDimensionArray...)
-	}
-
-	return
-}
-
->>>>>>> 1c9a56bc
 // rate is calculated by valDelta / timeDelta
 func calculateRate(fields map[string]interface{}, val interface{}, timestamp int64) interface{} {
 	keys := make([]string, 0, len(fields))
