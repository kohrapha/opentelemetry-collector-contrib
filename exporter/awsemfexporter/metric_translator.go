// Copyright 2020, OpenTelemetry Authors
//
// Licensed under the Apache License, Version 2.0 (the "License");
// you may not use this file except in compliance with the License.
// You may obtain a copy of the License at
//
//      http://www.apache.org/licenses/LICENSE-2.0
//
// Unless required by applicable law or agreed to in writing, software
// distributed under the License is distributed on an "AS IS" BASIS,
// WITHOUT WARRANTIES OR CONDITIONS OF ANY KIND, either express or implied.
// See the License for the specific language governing permissions and
// limitations under the License.

package awsemfexporter

import (
	"bytes"
	"crypto/sha1"
	"encoding/json"
	"fmt"
	"sort"
	"time"
	"strings"
	"strconv"

	"go.opentelemetry.io/collector/consumer/pdata"
	"go.opentelemetry.io/collector/translator/conventions"
	"go.uber.org/zap"

	"github.com/open-telemetry/opentelemetry-collector-contrib/exporter/awsemfexporter/mapwithexpiry"
)

const (
	CleanInterval = 5 * time.Minute
	MinTimeDiff   = 50 * time.Millisecond // We assume 50 milli-seconds is the minimal gap between two collected data sample to be valid to calculate delta

	// OTel instrumentation lib name as dimension
	OTellibDimensionKey          = "OTelLib"
	defaultNameSpace             = "default"
	noInstrumentationLibraryName = "Undefined"
	namespaceKey                 = "CloudWatchNamespace"
	timestampKey		     = "CloudWatchTimestamp"

	// See: http://docs.aws.amazon.com/AmazonCloudWatchLogs/latest/APIReference/API_PutLogEvents.html
	maximumLogEventsPerPut = 10000

	// DimensionRollupOptions
	ZeroAndSingleDimensionRollup = "ZeroAndSingleDimensionRollup"
	SingleDimensionRollupOnly    = "SingleDimensionRollupOnly"

	FakeMetricValue = 0
)

var currentState = mapwithexpiry.NewMapWithExpiry(CleanInterval)

type rateState struct {
	value     interface{}
	timestamp int64
}

// MetricInfo defines value and unit for OT Metrics
type MetricInfo struct {
	Value  interface{}
	Unit   string
}

// GroupedMetric defines set of metrics with same namespace, timestamp and labels
type GroupedMetric struct {
	Namespace    string
	Timestamp    int64
	Labels      map[string]string
	Metrics     map[string]*MetricInfo
}

// CWMetrics defines
type CWMetrics struct {
	Measurements []CWMeasurement
	Timestamp    int64
	Fields       map[string]interface{}
}

// CWMeasurement defines
type CWMeasurement struct {
	Namespace  string
	Dimensions [][]string
	Metrics    []map[string]string
}

// CWMetric stats defines
type CWMetricStats struct {
	Max   float64
	Min   float64
	Count uint64
	Sum   float64
}

<<<<<<< HEAD
// DataPoints is a wrapper interface for:
// 	- pdata.IntDataPointSlice
// 	- pdata.DoubleDataPointSlice
// 	- pdata.IntHistogramDataPointSlice
// 	- pdata.DoubleHistogramDataPointSlice
=======
// Wrapper interface for:
//  - pdata.IntDataPointSlice
//  - pdata.DoubleDataPointSlice
//  - pdata.IntHistogramDataPointSlice
//  - pdata.DoubleHistogramDataPointSlice
//  - pdata.DoubleSummaryDataPointSlice
>>>>>>> aa2cdfa0
type DataPoints interface {
	Len() int
	At(int) DataPoint
}

// DataPoint is a wrapper interface for:
//  - pdata.IntDataPoint
//  - pdata.DoubleDataPoint
//  - pdata.IntHistogramDataPoint
//  - pdata.DoubleHistogramDataPoint
//  - pdata.DoubleSummaryDataPointSlice
type DataPoint interface {
	IsNil() bool
	LabelsMap() pdata.StringMap
}

// Define wrapper interfaces such that At(i) returns a `DataPoint`
type IntDataPointSlice struct {
	pdata.IntDataPointSlice
}
type DoubleDataPointSlice struct {
	pdata.DoubleDataPointSlice
}
type DoubleHistogramDataPointSlice struct {
	pdata.DoubleHistogramDataPointSlice
}
type DoubleSummaryDataPointSlice struct {
	pdata.DoubleSummaryDataPointSlice
}

func (dps IntDataPointSlice) At(i int) DataPoint {
	return dps.IntDataPointSlice.At(i)
}
func (dps DoubleDataPointSlice) At(i int) DataPoint {
	return dps.DoubleDataPointSlice.At(i)
}
func (dps DoubleHistogramDataPointSlice) At(i int) DataPoint {
	return dps.DoubleHistogramDataPointSlice.At(i)
}
func (dps DoubleSummaryDataPointSlice) At(i int) DataPoint {
	return dps.DoubleSummaryDataPointSlice.At(i)
}


// getNamespace retrieve namespace for given set of metrics from user config 
func getNamespace(rm *pdata.ResourceMetrics, namespace string) (string) {
	if len(namespace) == 0 {
		serviceName, svcNameOk := rm.Resource().Attributes().Get(conventions.AttributeServiceName)
		serviceNamespace, svcNsOk := rm.Resource().Attributes().Get(conventions.AttributeServiceNamespace)
		if svcNameOk && svcNsOk && serviceName.Type() == pdata.AttributeValueSTRING && serviceNamespace.Type() == pdata.AttributeValueSTRING {
			namespace = fmt.Sprintf("%s/%s", serviceNamespace.StringVal(), serviceName.StringVal())
		} else if svcNameOk && serviceName.Type() == pdata.AttributeValueSTRING {
			namespace = serviceName.StringVal()
		} else if svcNsOk && serviceNamespace.Type() == pdata.AttributeValueSTRING {
			namespace = serviceNamespace.StringVal()
		}
	}

	if len(namespace) == 0 {
		namespace = defaultNameSpace
	}
	return namespace
}

// TranslateOtToGroupedMetric converts OT metrics to GroupedMetric format
func TranslateOtToGroupedMetric(metric pdata.Metrics, config *Config) (map[string]*GroupedMetric, int) {
	totalDroppedMetrics := 0
	groupedMetricMap := make(map[string]*GroupedMetric)
	timestamp := time.Now().UnixNano() / int64(time.Millisecond)
	var instrumentationLibName string
	rms := metric.ResourceMetrics()
	for i := 0; i < rms.Len(); i++ {
		rm := rms.At(i)
		if rm.IsNil() {
			continue
		}
		namespace := getNamespace(&rm, config.Namespace)
		ilms := rm.InstrumentationLibraryMetrics()
		for j := 0; j < ilms.Len(); j++ {
			ilm := ilms.At(j)
			if ilm.IsNil() {
				continue
			}

			if ilm.InstrumentationLibrary().IsNil() {
				instrumentationLibName = noInstrumentationLibraryName
			} else {
				instrumentationLibName = ilm.InstrumentationLibrary().Name()
			}

			metrics := ilm.Metrics()
			if metrics.Len() > 0 {
				for k := 0; k < metrics.Len(); k++ {
					metric := metrics.At(k)
					if metric.IsNil() {
						totalDroppedMetrics++
						continue
					}					
					getGroupedMetrics(&metric, namespace, instrumentationLibName, timestamp, groupedMetricMap, config)
				}
			}
		}
	}
	return groupedMetricMap, totalDroppedMetrics
}

// getGroupedMetrics processes OT metrics and stores data in a GroupMetric map format
func getGroupedMetrics(metric *pdata.Metric, namespace string, instrumentationLibName string, timestamp int64, groupedMetricMap map[string]*GroupedMetric, config *Config) (groupedMetrics []*GroupedMetric){
	if metric == nil {
		return
	}

	// Retrieve Datapoints
	var dps DataPoints
	switch metric.DataType() {
		case pdata.MetricDataTypeIntGauge:
			dps = IntDataPointSlice{metric.IntGauge().DataPoints()}
		case pdata.MetricDataTypeDoubleGauge:
			dps = DoubleDataPointSlice{metric.DoubleGauge().DataPoints()}
		case pdata.MetricDataTypeIntSum:
			dps = IntDataPointSlice{metric.IntSum().DataPoints()}
		case pdata.MetricDataTypeDoubleSum:
			dps = DoubleDataPointSlice{metric.DoubleSum().DataPoints()}
		case pdata.MetricDataTypeDoubleHistogram:
			dps = DoubleHistogramDataPointSlice{metric.DoubleHistogram().DataPoints()}
		default:
			config.logger.Warn("Unhandled metric data type.",
				zap.String("DataType", metric.DataType().String()),
				zap.String("Name", metric.Name()),
				zap.String("Unit", metric.Unit()),)
			return
	}

	if dps.Len() == 0 {
		return
	}

	for m := 0; m < dps.Len(); m++ {
		dp := dps.At(m)
		if dp.IsNil() {
			continue
		}

		labelsMap := dp.LabelsMap()
		// `labels` contains label key/value pairs
		labels := make(map[string]string, labelsMap.Len()+1)
		labelsMap.ForEach(func(k, v string) {
			labels[k] = v
		})

		// Add OTel instrumentation lib name as an additional label if it is defined
		if instrumentationLibName != noInstrumentationLibraryName {
			labels[OTellibDimensionKey] = instrumentationLibName
		}

		key := getGroupedMetricKey(namespace, timestamp, labels)

		groupedMetric := buildGroupedMetric(dp, namespace, timestamp, labels, metric, key, groupedMetricMap, config)

		if groupedMetric != nil {
			groupedMetrics = append(groupedMetrics, groupedMetric)
		}
	}
	return
}

// getGroupedMetricKey generates a key for a given GroupedMetric
func getGroupedMetricKey(cwNamespace string, timestamp int64, labels map[string]string) (string) {
	var sb strings.Builder
	keySlice := make([]string, 0, len(labels) + 2)
	fields := make(map[string]string)
	fields[namespaceKey] = cwNamespace
	fields[timestampKey] = strconv.FormatInt(timestamp, 10)
	keySlice = append(keySlice, namespaceKey, timestampKey)

	for k, v := range labels {
		fields[k] = v
		keySlice = append(keySlice, k)
	}

	sort.Strings(keySlice)
	keySliceLen := len(keySlice)

	for i, j := range keySlice {
		keyValuePair := j + ":" + fields[j]
		sb.WriteString(keyValuePair)
		if i < keySliceLen-1 {
			sb.WriteString(",")
		}
	}
	return sb.String()
}

// buildGroupedMetric builds GroupedMetric from Datapoint and pdata.Metric
func buildGroupedMetric (dp DataPoint, namespace string, timestamp int64, labels map[string]string, pMetricData *pdata.Metric, key string, groupedMetricMap map[string]*GroupedMetric, config *Config) (groupedMetric *GroupedMetric) {
	metrics := make(map[string]*MetricInfo)

	if _, ok := groupedMetricMap[key]; ok {
		metricsMap := make(map[string]*MetricInfo)
		metricName := pMetricData.Name()

		// Extract metric and update existing groupedMetricMap
		metricVal := calculateMetricValue(dp, timestamp, labels, pMetricData)
		if metricVal == nil {
			return nil
		}

		metricInfo := MetricInfo {
			Value: metricVal,
			Unit:  pMetricData.Unit(),
		}

		metricsMap = groupedMetricMap[key].Metrics 
		// if metricName already exists in metrics map, print warning log
		if _, ok := metricsMap[metricName]; ok {
			config.logger.Warn("Metric already exists in groupedMetrics", zap.String("Name", pMetricData.Name()))
		} else {
			groupedMetricMap[key].Metrics[metricName] = &metricInfo
			return nil
		}
	} else {
		// Extract metric and create new GroupedMetric
		metricVal := calculateMetricValue(dp, timestamp, labels, pMetricData)
		if metricVal == nil {
			return nil
		}

		metricInfo := MetricInfo {
			Value: metricVal,
			Unit:  pMetricData.Unit(),
		}

		metrics[pMetricData.Name()] = &metricInfo
		groupedMetric := &GroupedMetric {
			Namespace: namespace,
			Timestamp: timestamp,
			Labels:    labels,
			Metrics:   metrics,
		}
		if groupedMetric != nil {
			groupedMetricMap[key] = groupedMetric
		}
		return groupedMetric
	}
	return
}

func calculateMetricValue (dp DataPoint, timestamp int64, labels map[string]string, pMetricData *pdata.Metric) (metricVal interface{}) {
	switch metric := dp.(type) {
	case pdata.IntDataPoint:
		metricVal = int64(metric.Value())
		if needsCalculateRate(pMetricData) {
			metricVal = calculateRate(labels, pMetricData.Name(), metric.Value(), timestamp)
		}
	case pdata.DoubleDataPoint:
		metricVal = float64(metric.Value())
		if needsCalculateRate(pMetricData) {
			metricVal = calculateRate(labels, pMetricData.Name(), metric.Value(), timestamp)
		}
	case pdata.DoubleHistogramDataPoint:
		bucketBounds := metric.ExplicitBounds()
		metricVal = &CWMetricStats{
			Min:   bucketBounds[0],
			Max:   bucketBounds[len(bucketBounds)-1],
			Count: metric.Count(),
			Sum:   metric.Sum(),
		}
	default: 
		metricVal = nil
		return
	}
	return 
}

// TranslateOtToCWMetric converts OT metrics to CloudWatch Metric format
func TranslateOtToCWMetric(rm *pdata.ResourceMetrics, config *Config) ([]*CWMetrics, int) {
	var cwMetricList []*CWMetrics
	totalDroppedMetrics := 0
	namespace := config.Namespace
	var instrumentationLibName string

	if len(namespace) == 0 {
		serviceName, svcNameOk := rm.Resource().Attributes().Get(conventions.AttributeServiceName)
		serviceNamespace, svcNsOk := rm.Resource().Attributes().Get(conventions.AttributeServiceNamespace)
		if svcNameOk && svcNsOk && serviceName.Type() == pdata.AttributeValueSTRING && serviceNamespace.Type() == pdata.AttributeValueSTRING {
			namespace = fmt.Sprintf("%s/%s", serviceNamespace.StringVal(), serviceName.StringVal())
		} else if svcNameOk && serviceName.Type() == pdata.AttributeValueSTRING {
			namespace = serviceName.StringVal()
		} else if svcNsOk && serviceNamespace.Type() == pdata.AttributeValueSTRING {
			namespace = serviceNamespace.StringVal()
		}
	}

	if len(namespace) == 0 {
		namespace = defaultNameSpace
	}

	ilms := rm.InstrumentationLibraryMetrics()
	for j := 0; j < ilms.Len(); j++ {
		ilm := ilms.At(j)
		if ilm.IsNil() {
			continue
		}
		if ilm.InstrumentationLibrary().IsNil() {
			instrumentationLibName = noInstrumentationLibraryName
		} else {
			instrumentationLibName = ilm.InstrumentationLibrary().Name()
		}

		metrics := ilm.Metrics()
		for k := 0; k < metrics.Len(); k++ {
			metric := metrics.At(k)
			if metric.IsNil() {
				totalDroppedMetrics++
				continue
			}
			cwMetrics := getCWMetrics(&metric, namespace, instrumentationLibName, config)
			cwMetricList = append(cwMetricList, cwMetrics...)
		}
	}
	return cwMetricList, totalDroppedMetrics
}

// TranslateCWMetricToEMF converts CloudWatch Metric format to EMF.
func TranslateCWMetricToEMF(cwMetricLists []*CWMetrics, logger *zap.Logger) []*LogEvent {
	// convert CWMetric into map format for compatible with PLE input
	ples := make([]*LogEvent, 0, maximumLogEventsPerPut)
	for _, met := range cwMetricLists {
		cwmMap := make(map[string]interface{})
		fieldMap := met.Fields

		if len(met.Measurements) > 0 {
			// Create `_aws` section only if there are measurements
			cwmMap["CloudWatchMetrics"] = met.Measurements
			cwmMap["Timestamp"] = met.Timestamp
			fieldMap["_aws"] = cwmMap
		} else {
			str, _ := json.Marshal(fieldMap)
			logger.Debug("Dropped metric due to no matching metric declarations", zap.String("labels", string(str)))
		}

		pleMsg, err := json.Marshal(fieldMap)
		if err != nil {
			continue
		}
		metricCreationTime := met.Timestamp

		logEvent := NewLogEvent(
			metricCreationTime,
			string(pleMsg),
		)
		logEvent.LogGeneratedTime = time.Unix(0, metricCreationTime*int64(time.Millisecond))
		ples = append(ples, logEvent)
	}
	return ples
}

// getCWMetrics translates OTLP Metric to a list of CW Metrics
func getCWMetrics(metric *pdata.Metric, namespace string, instrumentationLibName string, config *Config) (cwMetrics []*CWMetrics) {
	if metric == nil {
		return
	}

	// metric measure data from OT
	metricMeasure := make(map[string]string)
	metricMeasure["Name"] = metric.Name()
	metricMeasure["Unit"] = metric.Unit()
	// metric measure slice could include multiple metric measures
	metricSlice := []map[string]string{metricMeasure}

	// Retrieve data points
	var dps DataPoints
	switch metric.DataType() {
	case pdata.MetricDataTypeIntGauge:
		dps = IntDataPointSlice{metric.IntGauge().DataPoints()}
	case pdata.MetricDataTypeDoubleGauge:
		dps = DoubleDataPointSlice{metric.DoubleGauge().DataPoints()}
	case pdata.MetricDataTypeIntSum:
		dps = IntDataPointSlice{metric.IntSum().DataPoints()}
	case pdata.MetricDataTypeDoubleSum:
		dps = DoubleDataPointSlice{metric.DoubleSum().DataPoints()}
	case pdata.MetricDataTypeDoubleHistogram:
		dps = DoubleHistogramDataPointSlice{metric.DoubleHistogram().DataPoints()}
	case pdata.MetricDataTypeDoubleSummary:
		dps = DoubleSummaryDataPointSlice{metric.DoubleSummary().DataPoints()}
	default:
		config.logger.Warn(
			"Unhandled metric data type.",
			zap.String("DataType", metric.DataType().String()),
			zap.String("Name", metric.Name()),
			zap.String("Unit", metric.Unit()),
		)
		return
	}

	if dps.Len() == 0 {
		return
	}
	for m := 0; m < dps.Len(); m++ {
		dp := dps.At(m)
		if dp.IsNil() {
			continue
		}
		cwMetric := buildCWMetric(dp, metric, namespace, metricSlice, instrumentationLibName, config)
		if cwMetric != nil {
			cwMetrics = append(cwMetrics, cwMetric)
		}
	}
	return
}

// buildCWMetric builds CWMetric from DataPoint
func buildCWMetric(dp DataPoint, pmd *pdata.Metric, namespace string, metricSlice []map[string]string, instrumentationLibName string, config *Config) *CWMetrics {
	dimensionRollupOption := config.DimensionRollupOption
	metricDeclarations := config.MetricDeclarations

	labelsMap := dp.LabelsMap()
	labelsSlice := make([]string, labelsMap.Len(), labelsMap.Len()+1)
	// `labels` contains label key/value pairs
	labels := make(map[string]string, labelsMap.Len()+1)
	// `fields` contains metric and dimensions key/value pairs
	fields := make(map[string]interface{}, labelsMap.Len()+2)
	idx := 0
	labelsMap.ForEach(func(k, v string) {
		fields[k] = v
		labels[k] = v
		labelsSlice[idx] = k
		idx++
	})

	// Apply single/zero dimension rollup to labels
	rollupDimensionArray := dimensionRollup(dimensionRollupOption, labelsSlice, instrumentationLibName)

	// Add OTel instrumentation lib name as an additional dimension if it is defined
	if instrumentationLibName != noInstrumentationLibraryName {
		labels[OTellibDimensionKey] = instrumentationLibName
		fields[OTellibDimensionKey] = instrumentationLibName
	}

	// Create list of dimension sets
	var dimensions [][]string
	if len(metricDeclarations) > 0 {
		// If metric declarations are defined, extract dimension sets from them
		dimensions = processMetricDeclarations(metricDeclarations, pmd, labels, rollupDimensionArray)
	} else {
		// If no metric declarations defined, create a single dimension set containing
		// the list of labels
		dims := labelsSlice
		if instrumentationLibName != noInstrumentationLibraryName {
			// If OTel instrumentation lib name is defined, add instrumentation lib
			// name as a dimension
			dims = append(dims, OTellibDimensionKey)
		}

		if len(rollupDimensionArray) > 0 {
			// Perform de-duplication check for edge case with a single label and single roll-up
			// is activated
			if len(labelsSlice) > 1 || (dimensionRollupOption != SingleDimensionRollupOnly &&
				dimensionRollupOption != ZeroAndSingleDimensionRollup) {
				dimensions = [][]string{dims}
			}
			dimensions = append(dimensions, rollupDimensionArray...)
		} else {
			dimensions = [][]string{dims}
		}
	}

	// Build list of CW Measurements
	var cwMeasurements []CWMeasurement
	if len(dimensions) > 0 {
		cwMeasurements = []CWMeasurement{
			{
				Namespace:  namespace,
				Dimensions: dimensions,
				Metrics:    metricSlice,
			},
		}
	}

	timestamp := time.Now().UnixNano() / int64(time.Millisecond)

	// Extract metric
	var metricVal interface{}
	switch metric := dp.(type) {
	case pdata.IntDataPoint:
		// Put a fake but identical metric value here in order to add metric name into fields
		// since calculateRate() needs metric name as one of metric identifiers
		fields[pmd.Name()] = int64(FakeMetricValue)
		metricVal = metric.Value()
		if needsCalculateRate(pmd) {
			metricVal = calculateRate(labels, namespace, metric.Value(), timestamp)
		}
	case pdata.DoubleDataPoint:
		// Put a fake but identical metric value here in order to add metric name into fields
		// since calculateRate() needs metric name as one of metric identifiers
		fields[pmd.Name()] = float64(FakeMetricValue)
		metricVal = metric.Value()
		if needsCalculateRate(pmd) {
			metricVal = calculateRate(labels, namespace, metric.Value(), timestamp)
		}
	case pdata.DoubleHistogramDataPoint:
		metricVal = &CWMetricStats{
			Count: metric.Count(),
			Sum:   metric.Sum(),
		}
	case pdata.DoubleSummaryDataPoint:
		metricStat := &CWMetricStats{
			Count: metric.Count(),
			Sum:   metric.Sum(),
		}
		quantileValues := metric.QuantileValues()
		if quantileValues.Len() > 0 {
			metricStat.Min = quantileValues.At(0).Value()
			metricStat.Max = quantileValues.At(quantileValues.Len() - 1).Value()
		}
		metricVal = metricStat
	}
	if metricVal == nil {
		return nil
	}
	fields[pmd.Name()] = metricVal

	cwMetric := &CWMetrics{
		Measurements: cwMeasurements,
		Timestamp:    timestamp,
		Fields:       fields,
	}
	return cwMetric
}

// rate is calculated by valDelta / timeDelta
func calculateRate(labels map[string]string, name string, val interface{}, timestamp int64) interface{} {
	keys := make([]string, 0, len(labels)+1)
	var b bytes.Buffer
	var metricRate interface{}

	keys = append(keys, name)
	for k := range labels {
		keys = append(keys, k)
	}
	sort.Strings(keys)

	for _, k := range keys {
		if v, ok := labels[k]; ok {
			// labels
			b.WriteString(k)
			b.WriteString(v)
		} else {
			// metric
			b.WriteString(k)
		}
	}
	// hash the key of str: metric + dimension key/value pairs (sorted alpha)
	h := sha1.New()
	h.Write(b.Bytes())
	bs := h.Sum(nil)
	hashStr := string(bs)

	// get previous Metric content from map. Need to lock the map until set the new state
	currentState.Lock()
	if state, ok := currentState.Get(hashStr); ok {
		prevStats := state.(*rateState)
		deltaTime := timestamp - prevStats.timestamp
		var deltaVal interface{}

		if _, ok := val.(float64); ok {
			if _, ok := prevStats.value.(int64); ok {
				deltaVal = val.(float64) - float64(prevStats.value.(int64))
			} else {
				deltaVal = val.(float64) - prevStats.value.(float64)
			}
			if deltaTime > MinTimeDiff.Milliseconds() && deltaVal.(float64) >= 0 {
				metricRate = deltaVal.(float64) * 1e3 / float64(deltaTime)
			}
		} else {
			if _, ok := prevStats.value.(float64); ok {
				deltaVal = val.(int64) - int64(prevStats.value.(float64))
			} else {
				deltaVal = val.(int64) - prevStats.value.(int64)
			}
			if deltaTime > MinTimeDiff.Milliseconds() && deltaVal.(int64) >= 0 {
				metricRate = deltaVal.(int64) * 1e3 / deltaTime
			}
		}
	}
	content := &rateState{
		value:     val,
		timestamp: timestamp,
	}
	currentState.Set(hashStr, content)
	currentState.Unlock()
	if metricRate == nil {
		metricRate = 0
	}
	return metricRate
}

// dimensionRollup creates rolled-up dimensions from the metric's label set.
func dimensionRollup(dimensionRollupOption string, originalDimensionSlice []string, instrumentationLibName string) [][]string {
	var rollupDimensionArray [][]string
	dimensionZero := []string{}
	if instrumentationLibName != noInstrumentationLibraryName {
		dimensionZero = append(dimensionZero, OTellibDimensionKey)
	}
	if dimensionRollupOption == ZeroAndSingleDimensionRollup {
		//"Zero" dimension rollup
		if len(originalDimensionSlice) > 0 {
			rollupDimensionArray = append(rollupDimensionArray, dimensionZero)
		}
	}
	if dimensionRollupOption == ZeroAndSingleDimensionRollup || dimensionRollupOption == SingleDimensionRollupOnly {
		//"One" dimension rollup
		for _, dimensionKey := range originalDimensionSlice {
			rollupDimensionArray = append(rollupDimensionArray, append(dimensionZero, dimensionKey))
		}
	}

	return rollupDimensionArray
}

func needsCalculateRate(pmd *pdata.Metric) bool {
	switch pmd.DataType() {
	case pdata.MetricDataTypeIntSum:
		if !pmd.IntSum().IsNil() && pmd.IntSum().AggregationTemporality() == pdata.AggregationTemporalityCumulative {
			return true
		}
	case pdata.MetricDataTypeDoubleSum:
		if !pmd.DoubleSum().IsNil() && pmd.DoubleSum().AggregationTemporality() == pdata.AggregationTemporalityCumulative {
			return true
		}
	}
	return false
}<|MERGE_RESOLUTION|>--- conflicted
+++ resolved
@@ -95,20 +95,11 @@
 	Sum   float64
 }
 
-<<<<<<< HEAD
 // DataPoints is a wrapper interface for:
 // 	- pdata.IntDataPointSlice
 // 	- pdata.DoubleDataPointSlice
 // 	- pdata.IntHistogramDataPointSlice
 // 	- pdata.DoubleHistogramDataPointSlice
-=======
-// Wrapper interface for:
-//  - pdata.IntDataPointSlice
-//  - pdata.DoubleDataPointSlice
-//  - pdata.IntHistogramDataPointSlice
-//  - pdata.DoubleHistogramDataPointSlice
-//  - pdata.DoubleSummaryDataPointSlice
->>>>>>> aa2cdfa0
 type DataPoints interface {
 	Len() int
 	At(int) DataPoint
