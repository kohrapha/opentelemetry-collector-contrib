--- conflicted
+++ resolved
@@ -158,13 +158,8 @@
 				totalDroppedMetrics++
 				continue
 			}
-<<<<<<< HEAD
-			cwMetrics := getCWMetrics(&metric, namespace, OTLib, dimensionRollupOption)
+			cwMetrics := getCWMetrics(&metric, namespace, instrumentationLibName, dimensionRollupOption)
 			cwMetricList = append(cwMetricList, cwMetrics...)
-=======
-			cwMetricList := getMeasurements(&metric, namespace, instrumentationLibName, dimensionRollupOption)
-			cwMetricLists = append(cwMetricLists, cwMetricList...)
->>>>>>> d4fe7c3e
 		}
 	}
 	return cwMetricList, totalDroppedMetrics
@@ -196,12 +191,8 @@
 	return ples
 }
 
-<<<<<<< HEAD
 // Translates OTLP Metric to list of CW Metrics
-func getCWMetrics(metric *pdata.Metric, namespace string, OTLib string, dimensionRollupOption string) []*CWMetrics {
-=======
-func getMeasurements(metric *pdata.Metric, namespace string, instrumentationLibName string, dimensionRollupOption string) []*CWMetrics {
->>>>>>> d4fe7c3e
+func getCWMetrics(metric *pdata.Metric, namespace string, instrumentationLibName string, dimensionRollupOption string) []*CWMetrics {
 	var result []*CWMetrics
 	var dps DataPoints
 
@@ -215,7 +206,6 @@
 	// Retrieve data points
 	switch metric.DataType() {
 	case pdata.MetricDataTypeIntGauge:
-<<<<<<< HEAD
 		dps = IntDataPointSlice{metric.IntGauge().DataPoints()}
 	case pdata.MetricDataTypeDoubleGauge:
 		dps = DoubleDataPointSlice{metric.DoubleGauge().DataPoints()}
@@ -223,67 +213,6 @@
 		dps = IntDataPointSlice{metric.IntSum().DataPoints()}
 	case pdata.MetricDataTypeDoubleSum:
 		dps = DoubleDataPointSlice{metric.DoubleSum().DataPoints()}
-=======
-		dps := metric.IntGauge().DataPoints()
-		if dps.Len() == 0 {
-			return result
-		}
-		for m := 0; m < dps.Len(); m++ {
-			dp := dps.At(m)
-			if dp.IsNil() {
-				continue
-			}
-			cwMetric := buildCWMetricFromDP(dp, metric, namespace, metricSlice, instrumentationLibName, dimensionRollupOption)
-			if cwMetric != nil {
-				result = append(result, cwMetric)
-			}
-		}
-	case pdata.MetricDataTypeDoubleGauge:
-		dps := metric.DoubleGauge().DataPoints()
-		if dps.Len() == 0 {
-			return result
-		}
-		for m := 0; m < dps.Len(); m++ {
-			dp := dps.At(m)
-			if dp.IsNil() {
-				continue
-			}
-			cwMetric := buildCWMetricFromDP(dp, metric, namespace, metricSlice, instrumentationLibName, dimensionRollupOption)
-			if cwMetric != nil {
-				result = append(result, cwMetric)
-			}
-		}
-	case pdata.MetricDataTypeIntSum:
-		dps := metric.IntSum().DataPoints()
-		if dps.Len() == 0 {
-			return result
-		}
-		for m := 0; m < dps.Len(); m++ {
-			dp := dps.At(m)
-			if dp.IsNil() {
-				continue
-			}
-			cwMetric := buildCWMetricFromDP(dp, metric, namespace, metricSlice, instrumentationLibName, dimensionRollupOption)
-			if cwMetric != nil {
-				result = append(result, cwMetric)
-			}
-		}
-	case pdata.MetricDataTypeDoubleSum:
-		dps := metric.DoubleSum().DataPoints()
-		if dps.Len() == 0 {
-			return result
-		}
-		for m := 0; m < dps.Len(); m++ {
-			dp := dps.At(m)
-			if dp.IsNil() {
-				continue
-			}
-			cwMetric := buildCWMetricFromDP(dp, metric, namespace, metricSlice, instrumentationLibName, dimensionRollupOption)
-			if cwMetric != nil {
-				result = append(result, cwMetric)
-			}
-		}
->>>>>>> d4fe7c3e
 	case pdata.MetricDataTypeDoubleHistogram:
 		dps = DoubleHistogramDataPointSlice{metric.DoubleHistogram().DataPoints()}
 	}
@@ -296,64 +225,23 @@
 		if dp.IsNil() {
 			continue
 		}
-<<<<<<< HEAD
-		cwMetric := buildCWMetric(dp, metric, namespace, metricSlice, OTLib, dimensionRollupOption)
+		cwMetric := buildCWMetric(dp, metric, namespace, metricSlice, instrumentationLibName, dimensionRollupOption)
 		if cwMetric != nil {
 			result = append(result, cwMetric)
-=======
-		for m := 0; m < dps.Len(); m++ {
-			dp := dps.At(m)
-			if dp.IsNil() {
-				continue
-			}
-			cwMetric := buildCWMetricFromHistogram(dp, metric, namespace, metricSlice, instrumentationLibName, dimensionRollupOption)
-			if cwMetric != nil {
-				result = append(result, cwMetric)
-			}
->>>>>>> d4fe7c3e
 		}
 	}
 	return result
 }
 
-<<<<<<< HEAD
 // Build CWMetric from DataPoint
-func buildCWMetric(dp DataPoint, pmd *pdata.Metric, namespace string, metricSlice []map[string]string, OTLib string, dimensionRollupOption string) *CWMetrics {
-	dimensions, fields := createDimensions(dp, OTLib, dimensionRollupOption)
+func buildCWMetric(dp DataPoint, pmd *pdata.Metric, namespace string, metricSlice []map[string]string, instrumentationLibName string, dimensionRollupOption string) *CWMetrics {
+	dimensions, fields := createDimensions(dp, instrumentationLibName, dimensionRollupOption)
 	cwMeasurement := &CwMeasurement{
 		Namespace:  namespace,
 		Dimensions: dimensions,
 		Metrics:    metricSlice,
 	}
 	metricList := []CwMeasurement{*cwMeasurement}
-=======
-func buildCWMetricFromDP(dp interface{}, pmd *pdata.Metric, namespace string, metricSlice []map[string]string, instrumentationLibName string, dimensionRollupOption string) *CWMetrics {
-	// fields contains metric and dimensions key/value pairs
-	fieldsPairs := make(map[string]interface{})
-	var dimensionArray [][]string
-	// Dimensions Slice
-	var dimensionSlice []string
-	var dimensionKV pdata.StringMap
-	switch metric := dp.(type) {
-	case pdata.IntDataPoint:
-		dimensionKV = metric.LabelsMap()
-	case pdata.DoubleDataPoint:
-		dimensionKV = metric.LabelsMap()
-	}
-
-	dimensionKV.ForEach(func(k string, v pdata.StringValue) {
-		fieldsPairs[k] = v.Value()
-		dimensionSlice = append(dimensionSlice, k)
-	})
-	// add OTel instrumentation lib name as an additional dimension if it is defined
-	if instrumentationLibName != noInstrumentationLibraryName {
-		fieldsPairs[OTellibDimensionKey] = instrumentationLibName
-		dimensionArray = append(dimensionArray, append(dimensionSlice, OTellibDimensionKey))
-	} else {
-		dimensionArray = append(dimensionArray, dimensionSlice)
-	}
-
->>>>>>> d4fe7c3e
 	timestamp := time.Now().UnixNano() / int64(time.Millisecond)
 
 	// Extract metric
@@ -362,12 +250,17 @@
 	case pdata.IntDataPoint:
 		// Put a fake but identical metric value here in order to add metric name into fields
 		// since calculateRate() needs metric name as one of metric identifiers
-<<<<<<< HEAD
 		fields[pmd.Name()] = int64(FakeMetricValue)
-		metricVal = calculateRate(fields, metric.Value(), timestamp)
+		metricVal = metric.Value()
+		if needsCalculateRate(pmd) {
+			metricVal = calculateRate(fields, metric.Value(), timestamp)
+		}
 	case pdata.DoubleDataPoint:
 		fields[pmd.Name()] = float64(FakeMetricValue)
-		metricVal = calculateRate(fields, metric.Value(), timestamp)
+		metricVal = metric.Value()
+		if needsCalculateRate(pmd) {
+			metricVal = calculateRate(fields, metric.Value(), timestamp)
+		}
 	case pdata.DoubleHistogramDataPoint:
 		bucketBounds := metric.ExplicitBounds()
 		metricVal = &CWMetricStats{
@@ -375,18 +268,6 @@
 			Max:   bucketBounds[len(bucketBounds)-1],
 			Count: metric.Count(),
 			Sum:   metric.Sum(),
-=======
-		fieldsPairs[pmd.Name()] = int64(FakeMetricValue)
-		metricVal = metric.Value()
-		if needsCalculateRate(pmd) {
-			metricVal = calculateRate(fieldsPairs, metric.Value(), timestamp)
-		}
-	case pdata.DoubleDataPoint:
-		fieldsPairs[pmd.Name()] = float64(FakeMetricValue)
-		metricVal = metric.Value()
-		if needsCalculateRate(pmd) {
-			metricVal = calculateRate(fieldsPairs, metric.Value(), timestamp)
->>>>>>> d4fe7c3e
 		}
 	}
 	if metricVal == nil {
@@ -394,22 +275,6 @@
 	}
 	fields[pmd.Name()] = metricVal
 
-<<<<<<< HEAD
-=======
-	// EMF dimension attr takes list of list on dimensions. Including single/zero dimension rollup
-	rollupDimensionArray := dimensionRollup(dimensionRollupOption, dimensionSlice, instrumentationLibName)
-	if len(rollupDimensionArray) > 0 {
-		dimensionArray = append(dimensionArray, rollupDimensionArray...)
-	}
-
-	cwMeasurement := &CwMeasurement{
-		Namespace:  namespace,
-		Dimensions: dimensionArray,
-		Metrics:    metricSlice,
-	}
-	metricList := make([]CwMeasurement, 1)
-	metricList[0] = *cwMeasurement
->>>>>>> d4fe7c3e
 	cwMetric := &CWMetrics{
 		Measurements: metricList,
 		Timestamp:    timestamp,
@@ -418,13 +283,9 @@
 	return cwMetric
 }
 
-<<<<<<< HEAD
 // Create dimensions from DataPoint labels, where dimensions is a 2D array of dimension names,
 // and initialize fields with dimension key/value pairs
-func createDimensions(dp DataPoint, OTLib string, dimensionRollupOption string) (dimensions [][]string, fields map[string]interface{}) {
-=======
-func buildCWMetricFromHistogram(metric pdata.DoubleHistogramDataPoint, pmd *pdata.Metric, namespace string, metricSlice []map[string]string, instrumentationLibName string, dimensionRollupOption string) *CWMetrics {
->>>>>>> d4fe7c3e
+func createDimensions(dp DataPoint, instrumentationLibName string, dimensionRollupOption string) (dimensions [][]string, fields map[string]interface{}) {
 	// fields contains metric and dimensions key/value pairs
 	fields = make(map[string]interface{})
 	dimensionKV := dp.LabelsMap()
@@ -436,22 +297,13 @@
 		dimensionSlice[idx] = k
 		idx++
 	})
-<<<<<<< HEAD
-=======
-	// add OTel instrumentation lib name as an additional dimension if it is defined
+	// Add OTel instrumentation lib name as an additional dimension if it is defined
 	if instrumentationLibName != noInstrumentationLibraryName {
 		fieldsPairs[OTellibDimensionKey] = instrumentationLibName
 		dimensionArray = append(dimensionArray, append(dimensionSlice, OTellibDimensionKey))
 	} else {
 		dimensionArray = append(dimensionArray, dimensionSlice)
 	}
-
-	timestamp := time.Now().UnixNano() / int64(time.Millisecond)
->>>>>>> d4fe7c3e
-
-	// Add OTLib as an additional dimension
-	fields[OtlibDimensionKey] = OTLib
-	dimensions = append(dimensions, append(dimensionSlice, OtlibDimensionKey))
 
 	// EMF dimension attr takes list of list on dimensions. Including single/zero dimension rollup
 	rollupDimensionArray := dimensionRollup(dimensionRollupOption, dimensionSlice, instrumentationLibName)
