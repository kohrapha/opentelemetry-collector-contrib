// Copyright 2020, OpenTelemetry Authors
//
// Licensed under the Apache License, Version 2.0 (the "License");
// you may not use this file except in compliance with the License.
// You may obtain a copy of the License at
//
//      http://www.apache.org/licenses/LICENSE-2.0
//
// Unless required by applicable law or agreed to in writing, software
// distributed under the License is distributed on an "AS IS" BASIS,
// WITHOUT WARRANTIES OR CONDITIONS OF ANY KIND, either express or implied.
// See the License for the specific language governing permissions and
// limitations under the License.

package awsemfexporter

import (
	"bytes"
	"crypto/sha1"
	"encoding/json"
	"fmt"
	"sort"
	"time"
	"strings"

	"go.opentelemetry.io/collector/consumer/pdata"
	"go.opentelemetry.io/collector/translator/conventions"

	"github.com/open-telemetry/opentelemetry-collector-contrib/exporter/awsemfexporter/mapwithexpiry"
)

const (
	CleanInterval = 5 * time.Minute
	MinTimeDiff   = 50 * time.Millisecond // We assume 50 milli-seconds is the minimal gap between two collected data sample to be valid to calculate delta

	// OTel instrumentation lib name as dimension
	OTellibDimensionKey          = "OTelLib"
	defaultNameSpace             = "default"
	noInstrumentationLibraryName = "Undefined"

	// See: http://docs.aws.amazon.com/AmazonCloudWatchLogs/latest/APIReference/API_PutLogEvents.html
	maximumLogEventsPerPut = 10000

	// DimensionRollupOptions
	ZeroAndSingleDimensionRollup = "ZeroAndSingleDimensionRollup"
	SingleDimensionRollupOnly    = "SingleDimensionRollupOnly"

	FakeMetricValue = 0
)

var currentState = mapwithexpiry.NewMapWithExpiry(CleanInterval)

type rateState struct {
	value     interface{}
	timestamp int64
}

// CWMetrics defines
type CWMetrics struct {
	Measurements []CwMeasurement
	Timestamp    int64
	Fields       map[string]interface{}
}

type GroupedCWMetric struct {
	Namespace    string
	Metrics      map[string]interface{}
	Timestamp    int64
	Dimensions   map[string]interface{}
	MetricUnits  map[string]string
}

// CwMeasurement defines
type CwMeasurement struct {
	Namespace  string
	Dimensions [][]string
	Metrics    []map[string]string
}

// CWMetric stats defines
type CWMetricStats struct {
	Max   float64
	Min   float64
	Count uint64
	Sum   float64
}

// Wrapper interface for:
// 	- pdata.IntDataPointSlice
// 	- pdata.DoubleDataPointSlice
// 	- pdata.IntHistogramDataPointSlice
// 	- pdata.DoubleHistogramDataPointSlice
type DataPoints interface {
	Len() int
	At(int) DataPoint
}

// Wrapper interface for:
// 	- pdata.IntDataPoint
// 	- pdata.DoubleDataPoint
// 	- pdata.IntHistogramDataPoint
// 	- pdata.DoubleHistogramDataPoint
type DataPoint interface {
	IsNil() bool
	LabelsMap() pdata.StringMap
}

// Define wrapper interfaces such that At(i) returns a `DataPoint`
type IntDataPointSlice struct {
	pdata.IntDataPointSlice
}
type DoubleDataPointSlice struct {
	pdata.DoubleDataPointSlice
}
type DoubleHistogramDataPointSlice struct {
	pdata.DoubleHistogramDataPointSlice
}

func (dps IntDataPointSlice) At(i int) DataPoint {
	return dps.IntDataPointSlice.At(i)
}
func (dps DoubleDataPointSlice) At(i int) DataPoint {
	return dps.DoubleDataPointSlice.At(i)
}
func (dps DoubleHistogramDataPointSlice) At(i int) DataPoint {
	return dps.DoubleHistogramDataPointSlice.At(i)
}

// TranslateOtToCWMetric converts OT metrics to CloudWatch Metric format
<<<<<<< HEAD
func TranslateOtToCWMetric(rm *pdata.ResourceMetrics, dimensionRollupOption string, cwMetricsMap map[string]*CWMetrics, groupedCWMetricMap map[string]*GroupedCWMetric, namespace string) ([]*CWMetrics, int) {
	var cwMetricLists []*CWMetrics
=======
func TranslateOtToCWMetric(rm *pdata.ResourceMetrics, dimensionRollupOption string, namespace string) ([]*CWMetrics, int) {
	var cwMetricList []*CWMetrics
>>>>>>> b0609985
	totalDroppedMetrics := 0
	var instrumentationLibName string

	if len(namespace) == 0 && !rm.Resource().IsNil() {
		serviceName, svcNameOk := rm.Resource().Attributes().Get(conventions.AttributeServiceName)
		serviceNamespace, svcNsOk := rm.Resource().Attributes().Get(conventions.AttributeServiceNamespace)
		if svcNameOk && svcNsOk && serviceName.Type() == pdata.AttributeValueSTRING && serviceNamespace.Type() == pdata.AttributeValueSTRING {
			namespace = fmt.Sprintf("%s/%s", serviceNamespace.StringVal(), serviceName.StringVal())
		} else if svcNameOk && serviceName.Type() == pdata.AttributeValueSTRING {
			namespace = serviceName.StringVal()
		} else if svcNsOk && serviceNamespace.Type() == pdata.AttributeValueSTRING {
			namespace = serviceNamespace.StringVal()
		}
	}

	if len(namespace) == 0 {
		namespace = defaultNameSpace
	}

	ilms := rm.InstrumentationLibraryMetrics()
	for j := 0; j < ilms.Len(); j++ {
		ilm := ilms.At(j)
		if ilm.IsNil() {
			continue
		}
		if ilm.InstrumentationLibrary().IsNil() {
			instrumentationLibName = noInstrumentationLibraryName
		} else {
			instrumentationLibName = ilm.InstrumentationLibrary().Name()
		}

		metrics := ilm.Metrics()
		for k := 0; k < metrics.Len(); k++ {
			metric := metrics.At(k)
			if metric.IsNil() {
				totalDroppedMetrics++
				continue
			}
<<<<<<< HEAD
			cwMetricList := getMeasurements(&metric, namespace, OTLib, dimensionRollupOption)
			batchCWMetrics(cwMetricList, groupedCWMetricMap, cwMetricsMap)
			cwMetricLists = append(cwMetricLists, cwMetricList...)
=======
			cwMetrics := getCWMetrics(&metric, namespace, instrumentationLibName, dimensionRollupOption)
			cwMetricList = append(cwMetricList, cwMetrics...)
>>>>>>> b0609985
		}
	}
	return cwMetricList, totalDroppedMetrics
}

func batchCWMetrics(cwMetricList []*CWMetrics, groupedCWMetricMap map[string]*GroupedCWMetric, cwMetricsMap map[string]*CWMetrics) {
	for _, met := range cwMetricList {
		if len(met.Measurements[0].Dimensions[0]) > 0 {
			key := strings.Join(met.Measurements[0].Dimensions[0], "")
			if _, ok := cwMetricsMap[key]; ok {
				for _, v := range met.Measurements[0].Metrics {
					groupedCWMetricMap[key].Metrics[v["Name"]] = met.Fields[v["Name"]]
					groupedCWMetricMap[key].MetricUnits[v["Name"]] = v["Unit"]
				}
			} else {
				cwMetricsMap[key]=met
				metricMap := make(map[string]interface{})
				dimensionMap := make(map[string]interface{})
				metricUnits := make(map[string]string)

				for _, v := range met.Measurements[0].Dimensions[0] {
					dimensionMap[v] = met.Fields[v]
				}
				
				for _, v := range met.Measurements[0].Metrics {
					metricMap[v["Name"]] = met.Fields[v["Name"]]
					metricUnits[v["Name"]] = v["Unit"]
				}

				m := &GroupedCWMetric {
					Namespace: met.Measurements[0].Namespace, 
					Metrics: metricMap,
					Timestamp: met.Timestamp, 
					Dimensions: dimensionMap, 
					MetricUnits: metricUnits,
				}

				groupedCWMetricMap[key] = m
			}
		}
	}
}

func TranslateBatchedMetricToEMF(groupedCWMetricMap map[string]*GroupedCWMetric) []*LogEvent {
	// convert CWMetric into map format for compatible with PLE input
	ples := make([]*LogEvent, 0, maximumLogEventsPerPut)
	for _, v := range groupedCWMetricMap {
		fieldMap := make(map[string]interface{})
		dimensionsList := make([][]string, 0)
		metricsList := make([]map[string]string, 0)
		fieldMap["Namespace"] = v.Namespace

		dList := make([]string, 0)
		for key, val := range v.Dimensions {
			dList = append(dList,key)
			fieldMap[key] = val
		} 
		
		dimensionsList = append(dimensionsList, dList)	

		for key, val := range v.MetricUnits {
			metricDef := make(map[string]string)
			metricDef["Name"] = key
			metricDef["Unit"] = val
			metricsList = append(metricsList, metricDef)
			fieldMap[key] = v.Metrics[key]
		} 
			
		cwm := &CwMeasurement {
			Namespace: v.Namespace,
			Dimensions: dimensionsList,
			Metrics: metricsList,
		}

		cwmMap := make(map[string]interface{})
		cwmMap["CloudWatchMetrics"] = cwm 
		cwmMap["Timestamp"] = v.Timestamp
		fieldMap["_aws"] = cwmMap

		pleMsg, err := json.Marshal(fieldMap)
		if err != nil {
			continue
		}
		metricCreationTime := v.Timestamp

		logEvent := NewLogEvent(
			metricCreationTime,
			string(pleMsg),
		)
		logEvent.LogGeneratedTime = time.Unix(0, metricCreationTime*int64(time.Millisecond))
		ples = append(ples, logEvent)
	}
	return ples
}

func TranslateCWMetricToEMF(cwMetricLists []*CWMetrics) []*LogEvent {
	// convert CWMetric into map format for compatible with PLE input
	ples := make([]*LogEvent, 0, maximumLogEventsPerPut)
	for _, met := range cwMetricLists {
		cwmMap := make(map[string]interface{})
		fieldMap := met.Fields
		cwmMap["CloudWatchMetrics"] = met.Measurements
		cwmMap["Timestamp"] = met.Timestamp
		fieldMap["_aws"] = cwmMap

		pleMsg, err := json.Marshal(fieldMap)
		if err != nil {
			continue
		}
		metricCreationTime := met.Timestamp

		logEvent := NewLogEvent(
			metricCreationTime,
			string(pleMsg),
		)
		logEvent.LogGeneratedTime = time.Unix(0, metricCreationTime*int64(time.Millisecond))
		ples = append(ples, logEvent)
	}
	return ples
}

// Translates OTLP Metric to list of CW Metrics
func getCWMetrics(metric *pdata.Metric, namespace string, instrumentationLibName string, dimensionRollupOption string) []*CWMetrics {
	var result []*CWMetrics
	var dps DataPoints

	// metric measure data from OT
	metricMeasure := make(map[string]string)
	metricMeasure["Name"] = metric.Name()
	metricMeasure["Unit"] = metric.Unit()
	// metric measure slice could include multiple metric measures
	metricSlice := []map[string]string{metricMeasure}

	// Retrieve data points
	switch metric.DataType() {
	case pdata.MetricDataTypeIntGauge:
		dps = IntDataPointSlice{metric.IntGauge().DataPoints()}
	case pdata.MetricDataTypeDoubleGauge:
		dps = DoubleDataPointSlice{metric.DoubleGauge().DataPoints()}
	case pdata.MetricDataTypeIntSum:
		dps = IntDataPointSlice{metric.IntSum().DataPoints()}
	case pdata.MetricDataTypeDoubleSum:
		dps = DoubleDataPointSlice{metric.DoubleSum().DataPoints()}
	case pdata.MetricDataTypeDoubleHistogram:
		dps = DoubleHistogramDataPointSlice{metric.DoubleHistogram().DataPoints()}
	}

	if dps.Len() == 0 {
		return result
	}
	for m := 0; m < dps.Len(); m++ {
		dp := dps.At(m)
		if dp.IsNil() {
			continue
		}
		cwMetric := buildCWMetric(dp, metric, namespace, metricSlice, instrumentationLibName, dimensionRollupOption)
		if cwMetric != nil {
			result = append(result, cwMetric)
		}
	}
	return result
}

// Build CWMetric from DataPoint
func buildCWMetric(dp DataPoint, pmd *pdata.Metric, namespace string, metricSlice []map[string]string, instrumentationLibName string, dimensionRollupOption string) *CWMetrics {
	dimensions, fields := createDimensions(dp, instrumentationLibName, dimensionRollupOption)
	cwMeasurement := &CwMeasurement{
		Namespace:  namespace,
		Dimensions: dimensions,
		Metrics:    metricSlice,
	}
	metricList := []CwMeasurement{*cwMeasurement}
	timestamp := time.Now().UnixNano() / int64(time.Millisecond)

	// Extract metric
	var metricVal interface{}
	switch metric := dp.(type) {
	case pdata.IntDataPoint:
		// Put a fake but identical metric value here in order to add metric name into fields
		// since calculateRate() needs metric name as one of metric identifiers
		fields[pmd.Name()] = int64(FakeMetricValue)
		metricVal = metric.Value()
		if needsCalculateRate(pmd) {
			metricVal = calculateRate(fields, metric.Value(), timestamp)
		}
	case pdata.DoubleDataPoint:
		fields[pmd.Name()] = float64(FakeMetricValue)
		metricVal = metric.Value()
		if needsCalculateRate(pmd) {
			metricVal = calculateRate(fields, metric.Value(), timestamp)
		}
	case pdata.DoubleHistogramDataPoint:
		bucketBounds := metric.ExplicitBounds()
		metricVal = &CWMetricStats{
			Min:   bucketBounds[0],
			Max:   bucketBounds[len(bucketBounds)-1],
			Count: metric.Count(),
			Sum:   metric.Sum(),
		}
	}
	if metricVal == nil {
		return nil
	}
	fields[pmd.Name()] = metricVal

	cwMetric := &CWMetrics{
		Measurements: metricList,
		Timestamp:    timestamp,
		Fields:       fields,
	}
	return cwMetric
}

// Create dimensions from DataPoint labels, where dimensions is a 2D array of dimension names,
// and initialize fields with dimension key/value pairs
func createDimensions(dp DataPoint, instrumentationLibName string, dimensionRollupOption string) (dimensions [][]string, fields map[string]interface{}) {
	// fields contains metric and dimensions key/value pairs
	fields = make(map[string]interface{})
	dimensionKV := dp.LabelsMap()

	dimensionSlice := make([]string, dimensionKV.Len(), dimensionKV.Len()+1)
	idx := 0
	dimensionKV.ForEach(func(k string, v pdata.StringValue) {
		fields[k] = v.Value()
		dimensionSlice[idx] = k
		idx++
	})
	// Add OTel instrumentation lib name as an additional dimension if it is defined
	if instrumentationLibName != noInstrumentationLibraryName {
		fields[OTellibDimensionKey] = instrumentationLibName
		dimensions = append(dimensions, append(dimensionSlice, OTellibDimensionKey))
	} else {
		dimensions = append(dimensions, dimensionSlice)
	}

	// EMF dimension attr takes list of list on dimensions. Including single/zero dimension rollup
	rollupDimensionArray := dimensionRollup(dimensionRollupOption, dimensionSlice, instrumentationLibName)
	if len(rollupDimensionArray) > 0 {
		dimensions = append(dimensions, rollupDimensionArray...)
	}

	return
}

// rate is calculated by valDelta / timeDelta
func calculateRate(fields map[string]interface{}, val interface{}, timestamp int64) interface{} {
	keys := make([]string, 0, len(fields))
	var b bytes.Buffer
	var metricRate interface{}
	// hash the key of str: metric + dimension key/value pairs (sorted alpha)
	for k := range fields {
		keys = append(keys, k)
	}
	sort.Strings(keys)
	for _, k := range keys {
		switch v := fields[k].(type) {
		case int64:
			b.WriteString(k)
			continue
		case string:
			b.WriteString(k)
			b.WriteString(v)
		default:
			continue
		}
	}
	h := sha1.New()
	h.Write(b.Bytes())
	bs := h.Sum(nil)
	hashStr := string(bs)

	// get previous Metric content from map. Need to lock the map until set the new state
	currentState.Lock()
	if state, ok := currentState.Get(hashStr); ok {
		prevStats := state.(*rateState)
		deltaTime := timestamp - prevStats.timestamp
		var deltaVal interface{}
		if _, ok := val.(float64); ok {
			deltaVal = val.(float64) - prevStats.value.(float64)
			if deltaTime > MinTimeDiff.Milliseconds() && deltaVal.(float64) >= 0 {
				metricRate = deltaVal.(float64) * 1e3 / float64(deltaTime)
			}
		} else {
			deltaVal = val.(int64) - prevStats.value.(int64)
			if deltaTime > MinTimeDiff.Milliseconds() && deltaVal.(int64) >= 0 {
				metricRate = deltaVal.(int64) * 1e3 / deltaTime
			}
		}
	}
	content := &rateState{
		value:     val,
		timestamp: timestamp,
	}
	currentState.Set(hashStr, content)
	currentState.Unlock()
	if metricRate == nil {
		metricRate = 0
	}
	return metricRate
}

func dimensionRollup(dimensionRollupOption string, originalDimensionSlice []string, instrumentationLibName string) [][]string {
	var rollupDimensionArray [][]string
	dimensionZero := []string{}
	if instrumentationLibName != noInstrumentationLibraryName {
		dimensionZero = append(dimensionZero, OTellibDimensionKey)
	}
	if dimensionRollupOption == ZeroAndSingleDimensionRollup {
		//"Zero" dimension rollup
		if len(originalDimensionSlice) > 0 {
			rollupDimensionArray = append(rollupDimensionArray, dimensionZero)
		}
	}
	if dimensionRollupOption == ZeroAndSingleDimensionRollup || dimensionRollupOption == SingleDimensionRollupOnly {
		//"One" dimension rollup
		if len(originalDimensionSlice) > 1 {
			for _, dimensionKey := range originalDimensionSlice {
				rollupDimensionArray = append(rollupDimensionArray, append(dimensionZero, dimensionKey))
			}
		}
	}

	return rollupDimensionArray
}

func needsCalculateRate(pmd *pdata.Metric) bool {
	switch pmd.DataType() {
	case pdata.MetricDataTypeIntSum:
		if !pmd.IntSum().IsNil() && pmd.IntSum().AggregationTemporality() == pdata.AggregationTemporalityCumulative {
			return true
		}
	case pdata.MetricDataTypeDoubleSum:
		if !pmd.DoubleSum().IsNil() && pmd.DoubleSum().AggregationTemporality() == pdata.AggregationTemporalityCumulative {
			return true
		}
	}
	return false
}<|MERGE_RESOLUTION|>--- conflicted
+++ resolved
@@ -127,13 +127,8 @@
 }
 
 // TranslateOtToCWMetric converts OT metrics to CloudWatch Metric format
-<<<<<<< HEAD
 func TranslateOtToCWMetric(rm *pdata.ResourceMetrics, dimensionRollupOption string, cwMetricsMap map[string]*CWMetrics, groupedCWMetricMap map[string]*GroupedCWMetric, namespace string) ([]*CWMetrics, int) {
 	var cwMetricLists []*CWMetrics
-=======
-func TranslateOtToCWMetric(rm *pdata.ResourceMetrics, dimensionRollupOption string, namespace string) ([]*CWMetrics, int) {
-	var cwMetricList []*CWMetrics
->>>>>>> b0609985
 	totalDroppedMetrics := 0
 	var instrumentationLibName string
 
@@ -172,14 +167,9 @@
 				totalDroppedMetrics++
 				continue
 			}
-<<<<<<< HEAD
-			cwMetricList := getMeasurements(&metric, namespace, OTLib, dimensionRollupOption)
-			batchCWMetrics(cwMetricList, groupedCWMetricMap, cwMetricsMap)
-			cwMetricLists = append(cwMetricLists, cwMetricList...)
-=======
 			cwMetrics := getCWMetrics(&metric, namespace, instrumentationLibName, dimensionRollupOption)
 			cwMetricList = append(cwMetricList, cwMetrics...)
->>>>>>> b0609985
+			batchCWMetrics(cwMetrics, groupedCWMetricMap, cwMetricsMap)
 		}
 	}
 	return cwMetricList, totalDroppedMetrics
@@ -203,17 +193,17 @@
 				for _, v := range met.Measurements[0].Dimensions[0] {
 					dimensionMap[v] = met.Fields[v]
 				}
-				
+
 				for _, v := range met.Measurements[0].Metrics {
 					metricMap[v["Name"]] = met.Fields[v["Name"]]
 					metricUnits[v["Name"]] = v["Unit"]
 				}
 
 				m := &GroupedCWMetric {
-					Namespace: met.Measurements[0].Namespace, 
+					Namespace: met.Measurements[0].Namespace,
 					Metrics: metricMap,
-					Timestamp: met.Timestamp, 
-					Dimensions: dimensionMap, 
+					Timestamp: met.Timestamp,
+					Dimensions: dimensionMap,
 					MetricUnits: metricUnits,
 				}
 
@@ -236,9 +226,9 @@
 		for key, val := range v.Dimensions {
 			dList = append(dList,key)
 			fieldMap[key] = val
-		} 
-		
-		dimensionsList = append(dimensionsList, dList)	
+		}
+
+		dimensionsList = append(dimensionsList, dList)
 
 		for key, val := range v.MetricUnits {
 			metricDef := make(map[string]string)
@@ -246,8 +236,8 @@
 			metricDef["Unit"] = val
 			metricsList = append(metricsList, metricDef)
 			fieldMap[key] = v.Metrics[key]
-		} 
-			
+		}
+
 		cwm := &CwMeasurement {
 			Namespace: v.Namespace,
 			Dimensions: dimensionsList,
@@ -255,7 +245,7 @@
 		}
 
 		cwmMap := make(map[string]interface{})
-		cwmMap["CloudWatchMetrics"] = cwm 
+		cwmMap["CloudWatchMetrics"] = cwm
 		cwmMap["Timestamp"] = v.Timestamp
 		fieldMap["_aws"] = cwmMap
 
