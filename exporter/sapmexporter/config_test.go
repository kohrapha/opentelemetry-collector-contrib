// Copyright The OpenTelemetry Authors
//
// Licensed under the Apache License, Version 2.0 (the "License");
// you may not use this file except in compliance with the License.
// You may obtain a copy of the License at
//
//     http://www.apache.org/licenses/LICENSE-2.0
//
// Unless required by applicable law or agreed to in writing, software
// distributed under the License is distributed on an "AS IS" BASIS,
// WITHOUT WARRANTIES OR CONDITIONS OF ANY KIND, either express or implied.
// See the License for the specific language governing permissions and
// limitations under the License.

package sapmexporter

import (
	"path"
	"testing"
	"time"

	"github.com/stretchr/testify/assert"
	"github.com/stretchr/testify/require"
	"go.opentelemetry.io/collector/component/componenttest"
	"go.opentelemetry.io/collector/config/configmodels"
	"go.opentelemetry.io/collector/config/configtest"
	"go.opentelemetry.io/collector/exporter/exporterhelper"

	"github.com/open-telemetry/opentelemetry-collector-contrib/internal/common/splunk"
)

func TestLoadConfig(t *testing.T) {
	facotries, err := componenttest.ExampleComponents()
	assert.Nil(t, err)

	factory := NewFactory()
	facotries.Exporters[configmodels.Type(typeStr)] = factory
	cfg, err := configtest.LoadConfigFile(
		t, path.Join(".", "testdata", "config.yaml"), facotries,
	)

	require.NoError(t, err)
	require.NotNil(t, cfg)

	assert.Equal(t, len(cfg.Exporters), 2)

	r0 := cfg.Exporters["sapm"]
	assert.Equal(t, r0, factory.CreateDefaultConfig())

	r1 := cfg.Exporters["sapm/customname"].(*Config)
	assert.Equal(t, r1,
		&Config{
			ExporterSettings: configmodels.ExporterSettings{TypeVal: configmodels.Type(typeStr), NameVal: "sapm/customname"},
			Endpoint:         "test-endpoint",
			AccessToken:      "abcd1234",
			NumWorkers:       3,
			MaxConnections:   45,
			AccessTokenPassthroughConfig: splunk.AccessTokenPassthroughConfig{
				AccessTokenPassthrough: false,
			},
			TimeoutSettings: exporterhelper.TimeoutSettings{
				Timeout: 10 * time.Second,
			},
			RetrySettings: exporterhelper.RetrySettings{
				Enabled:         true,
				InitialInterval: 10 * time.Second,
				MaxInterval:     1 * time.Minute,
				MaxElapsedTime:  10 * time.Minute,
			},
			QueueSettings: exporterhelper.QueueSettings{
				Enabled:      true,
				NumConsumers: 2,
				QueueSize:    10,
			},
<<<<<<< HEAD
=======
			Correlation: CorrelationConfig{
				Enabled:             false,
				StaleServiceTimeout: 5 * time.Minute,
				SyncAttributes: map[string]string{
					"k8s.pod.uid":  "k8s.pod.uid",
					"container.id": "container.id",
				},
				Config: correlations.Config{
					MaxRequests:     20,
					MaxBuffered:     10_000,
					MaxRetries:      2,
					LogUpdates:      false,
					RetryDelay:      30 * time.Second,
					CleanupInterval: 1 * time.Minute,
				},
			},
>>>>>>> b0609985
		})
}

func TestInvalidConfig(t *testing.T) {
	invalid := Config{
		AccessToken:    "abcd1234",
		NumWorkers:     3,
		MaxConnections: 45,
	}
	noEndpointErr := invalid.validate()
	require.Error(t, noEndpointErr)

	invalid = Config{
		Endpoint:       ":123:456",
		AccessToken:    "abcd1234",
		NumWorkers:     3,
		MaxConnections: 45,
	}
	invalidURLErr := invalid.validate()
	require.Error(t, invalidURLErr)
}<|MERGE_RESOLUTION|>--- conflicted
+++ resolved
@@ -19,6 +19,7 @@
 	"testing"
 	"time"
 
+	"github.com/signalfx/signalfx-agent/pkg/apm/correlations"
 	"github.com/stretchr/testify/assert"
 	"github.com/stretchr/testify/require"
 	"go.opentelemetry.io/collector/component/componenttest"
@@ -72,8 +73,6 @@
 				NumConsumers: 2,
 				QueueSize:    10,
 			},
-<<<<<<< HEAD
-=======
 			Correlation: CorrelationConfig{
 				Enabled:             false,
 				StaleServiceTimeout: 5 * time.Minute,
@@ -90,7 +89,6 @@
 					CleanupInterval: 1 * time.Minute,
 				},
 			},
->>>>>>> b0609985
 		})
 }
 
