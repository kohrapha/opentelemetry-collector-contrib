--- conflicted
+++ resolved
@@ -29,8 +29,6 @@
 during final translation.  Intended to be used in tandem with identical configuration option for
 [SAPM receiver](../../receiver/sapmreceiver/README.md) to preserve trace origin.
 - `timeout` (default = 5s): Is the timeout for every attempt to send data to the backend.
-<<<<<<< HEAD
-=======
 - `correlation`
   - `enabled` (default = false): Whether to enable spans to metric correlation. If this block is not set at all then correlation is not enabled due to the default.
   - `endpoint` (default = ""): Required if `enabled` is `true`. This is the base URL for API requests (e.g. https://api.signalfx.com).
@@ -42,7 +40,6 @@
   - `retry_delay` (default = 30 seconds): How long to wait between retries.
   - `cleanup_interval` (default = 1 minute): How frequently to purge duplicate requests.
   - `sync_attributes` (default = `{"k8s.pod.uid": "k8s.pod.uid", "container.id": "container.id"}`) Map containing key of the attribute to read from spans to sync to dimensions specified as the value.
->>>>>>> b0609985
 
 In addition, this exporter offers queued retry which is enabled by default.
 Information about queued retry configuration parameters can be found
