--- conflicted
+++ resolved
@@ -16,19 +16,13 @@
 
 import (
 	"context"
-	"time"
 
 	"go.opentelemetry.io/collector/consumer/pdata"
 	"go.uber.org/zap"
 	"gopkg.in/zorkian/go-datadog-api.v2"
 
 	"github.com/open-telemetry/opentelemetry-collector-contrib/exporter/datadogexporter/config"
-<<<<<<< HEAD
-	"github.com/open-telemetry/opentelemetry-collector-contrib/exporter/datadogexporter/metrics"
-	"github.com/open-telemetry/opentelemetry-collector-contrib/exporter/datadogexporter/utils"
-=======
 	"github.com/open-telemetry/opentelemetry-collector-contrib/exporter/datadogexporter/metadata"
->>>>>>> b0609985
 )
 
 type metricsExporter struct {
@@ -38,11 +32,6 @@
 	tags   []string
 }
 
-<<<<<<< HEAD
-func newMetricsExporter(logger *zap.Logger, cfg *config.Config) (*metricsExporter, error) {
-	client := utils.CreateClient(cfg.API.Key, cfg.Metrics.TCPAddr.Endpoint)
-	utils.ValidateAPIKey(logger, client)
-=======
 func validateAPIKey(logger *zap.Logger, client *datadog.Client) {
 	logger.Info("Validating API key.")
 	res, err := client.Validate()
@@ -60,7 +49,6 @@
 func newMetricsExporter(logger *zap.Logger, cfg *config.Config) (*metricsExporter, error) {
 	client := datadog.NewClient(cfg.API.Key, "")
 	client.SetBaseUrl(cfg.Metrics.TCPAddr.Endpoint)
->>>>>>> b0609985
 
 	validateAPIKey(logger, client)
 
@@ -70,10 +58,8 @@
 	return &metricsExporter{logger, cfg, client, tags}, nil
 }
 
-func (exp *metricsExporter) processMetrics(ms []datadog.Metric) {
+func (exp *metricsExporter) processMetrics(metrics []datadog.Metric) {
 	addNamespace := exp.cfg.Metrics.Namespace != ""
-<<<<<<< HEAD
-=======
 	overrideHostname := exp.cfg.Hostname != ""
 	addTags := len(exp.tags) > 0
 
@@ -90,25 +76,14 @@
 		if addTags {
 			metrics[i].Tags = append(metrics[i].Tags, exp.tags...)
 		}
->>>>>>> b0609985
 
-	if addNamespace {
-		metrics.AddNamespace(ms, exp.cfg.Metrics.Namespace)
 	}
-	metrics.AddHostname(ms, exp.logger, exp.cfg)
-
-	metrics.AddTags(ms, exp.tags)
 }
 
 func (exp *metricsExporter) PushMetricsData(ctx context.Context, md pdata.Metrics) (int, error) {
-	ms, droppedTimeSeries := MapMetrics(exp.logger, exp.cfg.Metrics, md)
-	exp.processMetrics(ms)
+	metrics, droppedTimeSeries := MapMetrics(exp.logger, exp.cfg.Metrics, md)
+	exp.processMetrics(metrics)
 
-	// The running metric is added after metrics are processed, as the running metric is already
-	// processed in a special way in RunningMetric (eg. no namespace is added)
-	pushTime := uint64(time.Now().UTC().UnixNano())
-	ms = append(ms, metrics.RunningMetric("metrics", pushTime, exp.logger, exp.cfg)...)
-
-	err := exp.client.PostMetrics(ms)
+	err := exp.client.PostMetrics(metrics)
 	return droppedTimeSeries, err
 }