--- conflicted
+++ resolved
@@ -20,16 +20,30 @@
 	"go.opentelemetry.io/collector/consumer/pdata"
 	"go.uber.org/zap"
 	"gopkg.in/zorkian/go-datadog-api.v2"
-<<<<<<< HEAD
-=======
 
 	"github.com/open-telemetry/opentelemetry-collector-contrib/exporter/datadogexporter/config"
 )
->>>>>>> b0609985
-
-	"github.com/open-telemetry/opentelemetry-collector-contrib/exporter/datadogexporter/config"
-	"github.com/open-telemetry/opentelemetry-collector-contrib/exporter/datadogexporter/metrics"
+
+const (
+	// Gauge is the Datadog Gauge metric type
+	Gauge string = "gauge"
 )
+
+// newGauge creates a new Datadog Gauge metric given a name, a Unix nanoseconds timestamp
+// a value and a slice of tags
+func newGauge(name string, ts uint64, value float64, tags []string) datadog.Metric {
+	// Transform UnixNano timestamp into Unix timestamp
+	// 1 second = 1e9 ns
+	timestamp := float64(ts / 1e9)
+
+	gauge := datadog.Metric{
+		Points: []datadog.DataPoint{[2]*float64{&timestamp, &value}},
+		Tags:   tags,
+	}
+	gauge.SetMetric(name)
+	gauge.SetType(Gauge)
+	return gauge
+}
 
 // getTags maps a stringMap into a slice of Datadog tags
 func getTags(labels pdata.StringMap) []string {
@@ -48,33 +62,33 @@
 // mapIntMetrics maps int datapoints into Datadog metrics
 func mapIntMetrics(name string, slice pdata.IntDataPointSlice) []datadog.Metric {
 	// Allocate assuming none are nil
-	ms := make([]datadog.Metric, 0, slice.Len())
-	for i := 0; i < slice.Len(); i++ {
-		p := slice.At(i)
-		if p.IsNil() {
-			continue
-		}
-		ms = append(ms,
-			metrics.NewGauge(name, uint64(p.Timestamp()), float64(p.Value()), getTags(p.LabelsMap())),
-		)
-	}
-	return ms
+	metrics := make([]datadog.Metric, 0, slice.Len())
+	for i := 0; i < slice.Len(); i++ {
+		p := slice.At(i)
+		if p.IsNil() {
+			continue
+		}
+		metrics = append(metrics,
+			newGauge(name, uint64(p.Timestamp()), float64(p.Value()), getTags(p.LabelsMap())),
+		)
+	}
+	return metrics
 }
 
 // mapDoubleMetrics maps double datapoints into Datadog metrics
 func mapDoubleMetrics(name string, slice pdata.DoubleDataPointSlice) []datadog.Metric {
 	// Allocate assuming none are nil
-	ms := make([]datadog.Metric, 0, slice.Len())
-	for i := 0; i < slice.Len(); i++ {
-		p := slice.At(i)
-		if p.IsNil() {
-			continue
-		}
-		ms = append(ms,
-			metrics.NewGauge(name, uint64(p.Timestamp()), float64(p.Value()), getTags(p.LabelsMap())),
-		)
-	}
-	return ms
+	metrics := make([]datadog.Metric, 0, slice.Len())
+	for i := 0; i < slice.Len(); i++ {
+		p := slice.At(i)
+		if p.IsNil() {
+			continue
+		}
+		metrics = append(metrics,
+			newGauge(name, uint64(p.Timestamp()), float64(p.Value()), getTags(p.LabelsMap())),
+		)
+	}
+	return metrics
 }
 
 // mapIntHistogramMetrics maps histogram metrics slices to Datadog metrics
@@ -92,7 +106,7 @@
 // be reported (opt-in), but bounds are ignored.
 func mapIntHistogramMetrics(name string, slice pdata.IntHistogramDataPointSlice, buckets bool) []datadog.Metric {
 	// Allocate assuming none are nil and no buckets
-	ms := make([]datadog.Metric, 0, 2*slice.Len())
+	metrics := make([]datadog.Metric, 0, 2*slice.Len())
 	for i := 0; i < slice.Len(); i++ {
 		p := slice.At(i)
 		if p.IsNil() {
@@ -101,9 +115,9 @@
 		ts := uint64(p.Timestamp())
 		tags := getTags(p.LabelsMap())
 
-		ms = append(ms,
-			metrics.NewGauge(fmt.Sprintf("%s.count", name), ts, float64(p.Count()), tags),
-			metrics.NewGauge(fmt.Sprintf("%s.sum", name), ts, float64(p.Sum()), tags),
+		metrics = append(metrics,
+			newGauge(fmt.Sprintf("%s.count", name), ts, float64(p.Count()), tags),
+			newGauge(fmt.Sprintf("%s.sum", name), ts, float64(p.Sum()), tags),
 		)
 
 		if buckets {
@@ -112,13 +126,13 @@
 			fullName := fmt.Sprintf("%s.count_per_bucket", name)
 			for idx, count := range p.BucketCounts() {
 				bucketTags := append(tags, fmt.Sprintf("bucket_idx:%d", idx))
-				ms = append(ms,
-					metrics.NewGauge(fullName, ts, float64(count), bucketTags),
+				metrics = append(metrics,
+					newGauge(fullName, ts, float64(count), bucketTags),
 				)
 			}
 		}
 	}
-	return ms
+	return metrics
 }
 
 // mapIntHistogramMetrics maps double histogram metrics slices to Datadog metrics
@@ -126,7 +140,7 @@
 // see mapIntHistogramMetrics docs for further details.
 func mapDoubleHistogramMetrics(name string, slice pdata.DoubleHistogramDataPointSlice, buckets bool) []datadog.Metric {
 	// Allocate assuming none are nil and no buckets
-	ms := make([]datadog.Metric, 0, 2*slice.Len())
+	metrics := make([]datadog.Metric, 0, 2*slice.Len())
 	for i := 0; i < slice.Len(); i++ {
 		p := slice.At(i)
 		if p.IsNil() {
@@ -135,9 +149,9 @@
 		ts := uint64(p.Timestamp())
 		tags := getTags(p.LabelsMap())
 
-		ms = append(ms,
-			metrics.NewGauge(fmt.Sprintf("%s.count", name), ts, float64(p.Count()), tags),
-			metrics.NewGauge(fmt.Sprintf("%s.sum", name), ts, float64(p.Sum()), tags),
+		metrics = append(metrics,
+			newGauge(fmt.Sprintf("%s.count", name), ts, float64(p.Count()), tags),
+			newGauge(fmt.Sprintf("%s.sum", name), ts, float64(p.Sum()), tags),
 		)
 
 		if buckets {
@@ -146,13 +160,13 @@
 			fullName := fmt.Sprintf("%s.count_per_bucket", name)
 			for idx, count := range p.BucketCounts() {
 				bucketTags := append(tags, fmt.Sprintf("bucket_idx:%d", idx))
-				ms = append(ms,
-					metrics.NewGauge(fullName, ts, float64(count), bucketTags),
+				metrics = append(metrics,
+					newGauge(fullName, ts, float64(count), bucketTags),
 				)
 			}
 		}
 	}
-	return ms
+	return metrics
 }
 
 // MapMetrics maps OTLP metrics into the DataDog format
