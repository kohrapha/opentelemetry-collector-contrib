// Copyright The OpenTelemetry Authors
//
// Licensed under the Apache License, Version 2.0 (the "License");
// you may not use this file except in compliance with the License.
// You may obtain a copy of the License at
//
//     http://www.apache.org/licenses/LICENSE-2.0
//
// Unless required by applicable law or agreed to in writing, software
// distributed under the License is distributed on an "AS IS" BASIS,
// WITHOUT WARRANTIES OR CONDITIONS OF ANY KIND, either express or implied.
// See the License for the specific language governing permissions and
// limitations under the License.

package datadogexporter

import (
	"compress/gzip"
	"context"
	"encoding/json"
	"io/ioutil"
	"net/http"
	"net/http/httptest"
	"testing"

	"github.com/DataDog/datadog-agent/pkg/trace/exportable/pb"
	"github.com/DataDog/datadog-agent/pkg/trace/exportable/stats"
	"github.com/gogo/protobuf/proto"
	"github.com/stretchr/testify/assert"
	"github.com/stretchr/testify/require"
	"go.opentelemetry.io/collector/component"
	"go.opentelemetry.io/collector/config/confignet"
	"go.opentelemetry.io/collector/consumer/pdata"
	"go.uber.org/zap"

	"github.com/open-telemetry/opentelemetry-collector-contrib/exporter/datadogexporter/config"
)

func testTraceExporterHelper(td pdata.Traces, t *testing.T) []string {
	var got []string
	server := httptest.NewServer(http.HandlerFunc(func(rw http.ResponseWriter, req *http.Request) {
		assert.Equal(t, "aaaaaaaaaaaaaaaaaaaaaaaaaaaaaaaa", req.Header.Get("DD-Api-Key"))

		contentType := req.Header.Get("Content-Type")

		data := []string{contentType}
		got = append(got, data...)

		if contentType == "application/x-protobuf" {
			testProtobufTracePayload(t, rw, req)
		} else if contentType == "application/json" {
			testJSONTraceStatsPayload(t, rw, req)
		}
		rw.WriteHeader(http.StatusAccepted)
	}))

	defer server.Close()
	cfg := config.Config{
		API: config.APIConfig{
			Key: "aaaaaaaaaaaaaaaaaaaaaaaaaaaaaaaa",
		},
		TagsConfig: config.TagsConfig{
			Hostname: "test_host",
			Env:      "test_env",
			Tags:     []string{"key:val"},
		},
		Traces: config.TracesConfig{
			SampleRate: 1,
			TCPAddr: confignet.TCPAddr{
				Endpoint: server.URL,
			},
		},
	}

	params := component.ExporterCreateParams{Logger: zap.NewNop()}

	exporter, err := createTraceExporter(context.Background(), params, &cfg)

	assert.NoError(t, err)

	defer exporter.Shutdown(context.Background())

	ctx := context.Background()
	errConsume := exporter.ConsumeTraces(ctx, td)
	assert.NoError(t, errConsume)

	return got
}

func testProtobufTracePayload(t *testing.T, rw http.ResponseWriter, req *http.Request) {
	var traceData pb.TracePayload
	b, err := ioutil.ReadAll(req.Body)

	if err != nil {
		http.Error(rw, err.Error(), http.StatusInternalServerError)
		assert.NoError(t, err, "http server received malformed trace payload")
		return
	}

	defer req.Body.Close()

	if marshallErr := proto.Unmarshal(b, &traceData); marshallErr != nil {
		http.Error(rw, marshallErr.Error(), http.StatusInternalServerError)
		assert.NoError(t, marshallErr, "http server received malformed trace payload")
		return
	}

	assert.NotNil(t, traceData.Env)
	assert.NotNil(t, traceData.HostName)
	assert.NotNil(t, traceData.Traces)
}

func testJSONTraceStatsPayload(t *testing.T, rw http.ResponseWriter, req *http.Request) {
	var statsData stats.Payload

	gz, err := gzip.NewReader(req.Body)
	if err != nil {
		http.Error(rw, err.Error(), http.StatusInternalServerError)
		require.NoError(t, err, "http server received malformed stats payload")
		return
	}

	defer req.Body.Close()
	defer gz.Close()

	statsBytes, err := ioutil.ReadAll(gz)
	if err != nil {
		http.Error(rw, err.Error(), http.StatusInternalServerError)
		require.NoError(t, err, "http server received malformed stats payload")
		return
	}

	if marshallErr := json.Unmarshal(statsBytes, &statsData); marshallErr != nil {
		http.Error(rw, marshallErr.Error(), http.StatusInternalServerError)
		require.NoError(t, marshallErr, "http server received malformed stats payload")
		return
	}

	assert.NotNil(t, statsData.Env)
	assert.NotNil(t, statsData.HostName)
	assert.NotNil(t, statsData.Stats)
}

func TestNewTraceExporter(t *testing.T) {
	cfg := &config.Config{}
	cfg.API.Key = "ddog_32_characters_long_api_key1"
<<<<<<< HEAD
	logger := zap.NewNop()
=======
	cfg.Metrics.TCPAddr.Endpoint = metricsServer.URL
	params := component.ExporterCreateParams{Logger: zap.NewNop()}
>>>>>>> 9cec49b6

	// The client should have been created correctly
	exp, err := newTraceExporter(params, cfg)
	assert.NoError(t, err)
	assert.NotNil(t, exp)
}

func TestPushTraceData(t *testing.T) {
	server := httptest.NewServer(http.HandlerFunc(func(rw http.ResponseWriter, req *http.Request) {
		assert.Equal(t, "aaaaaaaaaaaaaaaaaaaaaaaaaaaaaaaa", req.Header.Get("DD-Api-Key"))
		rw.WriteHeader(http.StatusAccepted)
	}))

	defer server.Close()
	cfg := &config.Config{
		API: config.APIConfig{
			Key: "aaaaaaaaaaaaaaaaaaaaaaaaaaaaaaaa",
		},
		TagsConfig: config.TagsConfig{
			Hostname: "test_host",
			Env:      "test_env",
			Tags:     []string{"key:val"},
		},
		Traces: config.TracesConfig{
			SampleRate: 1,
			TCPAddr: confignet.TCPAddr{
				Endpoint: server.URL,
			},
		},
	}

	params := component.ExporterCreateParams{Logger: zap.NewNop()}
	exp, err := newTraceExporter(params, cfg)

	assert.NoError(t, err)

	tracesLength, err := exp.pushTraceData(context.Background(), func() pdata.Traces {
		traces := pdata.NewTraces()
		resourceSpans := traces.ResourceSpans()
		resourceSpans.Resize(1)
		resourceSpans.At(0).InitEmpty()
		resourceSpans.At(0).InstrumentationLibrarySpans().Resize(1)
		resourceSpans.At(0).InstrumentationLibrarySpans().At(0).Spans().Resize(1)
		return traces
	}())

	assert.NoError(t, err)
	assert.Equal(t, 1, tracesLength)

}

func TestTraceAndStatsExporter(t *testing.T) {
	// ensure that the protobuf serialized traces payload contains HostName Env and Traces
	// ensure that the json gzipped stats payload contains HostName Env and Stats
	got := testTraceExporterHelper(simpleTraces(), t)

	// ensure a protobuf and json payload are sent
	assert.Equal(t, 2, len(got))
	assert.Equal(t, "application/json", got[1])
	assert.Equal(t, "application/x-protobuf", got[0])
}

func simpleTraces() pdata.Traces {
	return simpleTracesWithID(pdata.NewTraceID([]byte{1, 2, 3, 4}))
}

func simpleTracesWithID(traceID pdata.TraceID) pdata.Traces {
	span := pdata.NewSpan()
	span.InitEmpty()
	span.SetTraceID(traceID)

	ils := pdata.NewInstrumentationLibrarySpans()
	ils.InitEmpty()
	ils.Spans().Append(span)

	rs := pdata.NewResourceSpans()
	rs.InitEmpty()
	rs.InstrumentationLibrarySpans().Append(ils)

	traces := pdata.NewTraces()
	traces.ResourceSpans().Append(rs)

	return traces
}<|MERGE_RESOLUTION|>--- conflicted
+++ resolved
@@ -34,9 +34,13 @@
 	"go.uber.org/zap"
 
 	"github.com/open-telemetry/opentelemetry-collector-contrib/exporter/datadogexporter/config"
+	"github.com/open-telemetry/opentelemetry-collector-contrib/exporter/datadogexporter/testutils"
 )
 
 func testTraceExporterHelper(td pdata.Traces, t *testing.T) []string {
+	metricsServer := testutils.DatadogServerMock()
+	defer metricsServer.Close()
+
 	var got []string
 	server := httptest.NewServer(http.HandlerFunc(func(rw http.ResponseWriter, req *http.Request) {
 		assert.Equal(t, "aaaaaaaaaaaaaaaaaaaaaaaaaaaaaaaa", req.Header.Get("DD-Api-Key"))
@@ -64,6 +68,11 @@
 			Env:      "test_env",
 			Tags:     []string{"key:val"},
 		},
+		Metrics: config.MetricsConfig{
+			TCPAddr: confignet.TCPAddr{
+				Endpoint: metricsServer.URL,
+			},
+		},
 		Traces: config.TracesConfig{
 			SampleRate: 1,
 			TCPAddr: confignet.TCPAddr{
@@ -142,14 +151,13 @@
 }
 
 func TestNewTraceExporter(t *testing.T) {
+	metricsServer := testutils.DatadogServerMock()
+	defer metricsServer.Close()
+
 	cfg := &config.Config{}
 	cfg.API.Key = "ddog_32_characters_long_api_key1"
-<<<<<<< HEAD
-	logger := zap.NewNop()
-=======
 	cfg.Metrics.TCPAddr.Endpoint = metricsServer.URL
 	params := component.ExporterCreateParams{Logger: zap.NewNop()}
->>>>>>> 9cec49b6
 
 	// The client should have been created correctly
 	exp, err := newTraceExporter(params, cfg)
@@ -158,6 +166,9 @@
 }
 
 func TestPushTraceData(t *testing.T) {
+	metricsServer := testutils.DatadogServerMock()
+	defer metricsServer.Close()
+
 	server := httptest.NewServer(http.HandlerFunc(func(rw http.ResponseWriter, req *http.Request) {
 		assert.Equal(t, "aaaaaaaaaaaaaaaaaaaaaaaaaaaaaaaa", req.Header.Get("DD-Api-Key"))
 		rw.WriteHeader(http.StatusAccepted)
@@ -172,6 +183,11 @@
 			Hostname: "test_host",
 			Env:      "test_env",
 			Tags:     []string{"key:val"},
+		},
+		Metrics: config.MetricsConfig{
+			TCPAddr: confignet.TCPAddr{
+				Endpoint: metricsServer.URL,
+			},
 		},
 		Traces: config.TracesConfig{
 			SampleRate: 1,
@@ -213,7 +229,7 @@
 }
 
 func simpleTraces() pdata.Traces {
-	return simpleTracesWithID(pdata.NewTraceID([]byte{1, 2, 3, 4}))
+	return simpleTracesWithID(pdata.NewTraceID([16]byte{1, 2, 3, 4}))
 }
 
 func simpleTracesWithID(traceID pdata.TraceID) pdata.Traces {
