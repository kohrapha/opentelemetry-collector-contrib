--- conflicted
+++ resolved
@@ -24,8 +24,11 @@
 	"go.opentelemetry.io/collector/component"
 	"go.opentelemetry.io/collector/consumer/pdata"
 	"go.uber.org/zap"
+	"gopkg.in/zorkian/go-datadog-api.v2"
 
 	"github.com/open-telemetry/opentelemetry-collector-contrib/exporter/datadogexporter/config"
+	"github.com/open-telemetry/opentelemetry-collector-contrib/exporter/datadogexporter/metrics"
+	"github.com/open-telemetry/opentelemetry-collector-contrib/exporter/datadogexporter/utils"
 )
 
 type traceExporter struct {
@@ -33,11 +36,7 @@
 	cfg            *config.Config
 	edgeConnection TraceEdgeConnection
 	obfuscator     *obfuscate.Obfuscator
-<<<<<<< HEAD
-	tags           []string
-=======
 	client         *datadog.Client
->>>>>>> 9cec49b6
 }
 
 var (
@@ -58,15 +57,11 @@
 	}
 )
 
-<<<<<<< HEAD
-func newTraceExporter(logger *zap.Logger, cfg *config.Config) (*traceExporter, error) {
-=======
 func newTraceExporter(params component.ExporterCreateParams, cfg *config.Config) (*traceExporter, error) {
 	// client to send running metric to the backend & perform API key validation
 	client := utils.CreateClient(cfg.API.Key, cfg.Metrics.TCPAddr.Endpoint)
 	utils.ValidateAPIKey(params.Logger, client)
 
->>>>>>> 9cec49b6
 	// removes potentially sensitive info and PII, approach taken from serverless approach
 	// https://github.com/DataDog/datadog-serverless-functions/blob/11f170eac105d66be30f18eda09eca791bc0d31b/aws/logs_monitoring/trace_forwarder/cmd/trace/main.go#L43
 	obfuscator := obfuscate.NewObfuscator(obfuscatorConfig)
@@ -76,11 +71,7 @@
 		cfg:            cfg,
 		edgeConnection: CreateTraceEdgeConnection(cfg.Traces.TCPAddr.Endpoint, cfg.API.Key, params.ApplicationStartInfo),
 		obfuscator:     obfuscator,
-<<<<<<< HEAD
-		tags:           tags,
-=======
 		client:         client,
->>>>>>> 9cec49b6
 	}
 
 	return exporter, nil
@@ -128,6 +119,9 @@
 		})
 	}
 
+	ms := metrics.RunningMetric("traces", uint64(pushTime), exp.logger, exp.cfg)
+	exp.client.PostMetrics(ms)
+
 	return len(aggregatedTraces), nil
 }
 
