// Copyright The OpenTelemetry Authors
//
// Licensed under the Apache License, Version 2.0 (the "License");
// you may not use this file except in compliance with the License.
// You may obtain a copy of the License at
//
//     http://www.apache.org/licenses/LICENSE-2.0
//
// Unless required by applicable law or agreed to in writing, software
// distributed under the License is distributed on an "AS IS" BASIS,
// WITHOUT WARRANTIES OR CONDITIONS OF ANY KIND, either express or implied.
// See the License for the specific language governing permissions and
// limitations under the License.

package datadogexporter

import (
	"testing"

	"github.com/stretchr/testify/assert"
	"github.com/stretchr/testify/require"
	"go.opentelemetry.io/collector/config/confignet"
	"go.uber.org/zap"
	"gopkg.in/zorkian/go-datadog-api.v2"

	"github.com/open-telemetry/opentelemetry-collector-contrib/exporter/datadogexporter/config"
<<<<<<< HEAD
	"github.com/open-telemetry/opentelemetry-collector-contrib/exporter/datadogexporter/metrics"
=======
>>>>>>> b0609985
	"github.com/open-telemetry/opentelemetry-collector-contrib/exporter/datadogexporter/testutils"
)

func TestNewExporter(t *testing.T) {
	server := testutils.DatadogServerMock()
	defer server.Close()

	cfg := &config.Config{
		API: config.APIConfig{
			Key: "ddog_32_characters_long_api_key1",
		},
		Metrics: config.MetricsConfig{
			TCPAddr: confignet.TCPAddr{
				Endpoint: server.URL,
			},
		},
	}

	cfg.Sanitize()
	logger := zap.NewNop()

	// The client should have been created correctly
	exp, err := newMetricsExporter(logger, cfg)
	require.NoError(t, err)
	assert.NotNil(t, exp)
}

func TestProcessMetrics(t *testing.T) {
	server := testutils.DatadogServerMock()
	defer server.Close()

	cfg := &config.Config{
		API: config.APIConfig{
			Key: "ddog_32_characters_long_api_key1",
		},
		TagsConfig: config.TagsConfig{
			Hostname: "test-host",
			Env:      "test_env",
			Tags:     []string{"key:val"},
		},
		Metrics: config.MetricsConfig{
			Namespace: "test.",
			TCPAddr: confignet.TCPAddr{
				Endpoint: server.URL,
			},
		},
	}
	cfg.Sanitize()

	logger := zap.NewNop()

	exp, err := newMetricsExporter(logger, cfg)

	require.NoError(t, err)

	ms := []datadog.Metric{
		metrics.NewGauge(
			"metric_name",
			0,
			0,
			[]string{"key2:val2"},
		),
	}

	exp.processMetrics(ms)

<<<<<<< HEAD
	assert.Equal(t, "test-host", *ms[0].Host)
	assert.Equal(t, "test.metric_name", *ms[0].Metric)
=======
	assert.Equal(t, "test-host", *metrics[0].Host)
	assert.Equal(t, "test.metric_name", *metrics[0].Metric)
>>>>>>> b0609985
	assert.ElementsMatch(t,
		[]string{"key:val", "env:test_env", "key2:val2"},
		ms[0].Tags,
	)

}<|MERGE_RESOLUTION|>--- conflicted
+++ resolved
@@ -24,10 +24,6 @@
 	"gopkg.in/zorkian/go-datadog-api.v2"
 
 	"github.com/open-telemetry/opentelemetry-collector-contrib/exporter/datadogexporter/config"
-<<<<<<< HEAD
-	"github.com/open-telemetry/opentelemetry-collector-contrib/exporter/datadogexporter/metrics"
-=======
->>>>>>> b0609985
 	"github.com/open-telemetry/opentelemetry-collector-contrib/exporter/datadogexporter/testutils"
 )
 
@@ -83,8 +79,8 @@
 
 	require.NoError(t, err)
 
-	ms := []datadog.Metric{
-		metrics.NewGauge(
+	metrics := []datadog.Metric{
+		newGauge(
 			"metric_name",
 			0,
 			0,
@@ -92,18 +88,13 @@
 		),
 	}
 
-	exp.processMetrics(ms)
+	exp.processMetrics(metrics)
 
-<<<<<<< HEAD
-	assert.Equal(t, "test-host", *ms[0].Host)
-	assert.Equal(t, "test.metric_name", *ms[0].Metric)
-=======
 	assert.Equal(t, "test-host", *metrics[0].Host)
 	assert.Equal(t, "test.metric_name", *metrics[0].Metric)
->>>>>>> b0609985
 	assert.ElementsMatch(t,
 		[]string{"key:val", "env:test_env", "key2:val2"},
-		ms[0].Tags,
+		metrics[0].Tags,
 	)
 
 }