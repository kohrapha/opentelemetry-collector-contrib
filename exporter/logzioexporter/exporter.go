--- conflicted
+++ resolved
@@ -37,12 +37,6 @@
 	accountToken                 string
 	writer                       *store.LogzioSpanWriter
 	logger                       hclog.Logger
-<<<<<<< HEAD
-	WriteSpanFunc                func(ctx context.Context, span *model.Span) error
-	InternalTracesToJaegerTraces func(td pdata.Traces) ([]*model.Batch, error)
-}
-
-=======
 	WriteSpanFunc                func(span *model.Span) error
 	InternalTracesToJaegerTraces func(td pdata.Traces) ([]*model.Batch, error)
 }
@@ -50,7 +44,6 @@
 //var WriteSpanFunc func(span *model.Span) error
 //var InternalTracesToJaegerTraces = jaeger.InternalTracesToJaegerProto
 
->>>>>>> b0609985
 func newLogzioExporter(config *Config, params component.ExporterCreateParams) (*logzioExporter, error) {
 	logger := Hclog2ZapLogger{
 		Zap:  params.Logger,
@@ -104,11 +97,7 @@
 	for _, batch := range batches {
 		for _, span := range batch.Spans {
 			span.Process = batch.Process
-<<<<<<< HEAD
-			if err := exporter.WriteSpanFunc(ctx, span); err != nil {
-=======
 			if err := exporter.WriteSpanFunc(span); err != nil {
->>>>>>> b0609985
 				exporter.logger.Debug(fmt.Sprintf("dropped bad span: %s", span.String()))
 				droppedSpans++
 			}
