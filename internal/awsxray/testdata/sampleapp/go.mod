module github.com/open-telemetry/opentelemetry-collector-contrib/receiver/awsxrayreceiver/testdata/rawsegment/sampleapp

go 1.14

require (
<<<<<<< HEAD
	github.com/aws/aws-sdk-go v1.35.16
=======
	github.com/aws/aws-sdk-go v1.35.10
>>>>>>> b0609985
	github.com/aws/aws-xray-sdk-go v1.1.0
)<|MERGE_RESOLUTION|>--- conflicted
+++ resolved
@@ -3,10 +3,6 @@
 go 1.14
 
 require (
-<<<<<<< HEAD
-	github.com/aws/aws-sdk-go v1.35.16
-=======
 	github.com/aws/aws-sdk-go v1.35.10
->>>>>>> b0609985
 	github.com/aws/aws-xray-sdk-go v1.1.0
 )